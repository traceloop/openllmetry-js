/*
 * Copyright Traceloop
 *
 * Licensed under the Apache License, Version 2.0 (the "License");
 * you may not use this file except in compliance with the License.
 * You may obtain a copy of the License at
 *
 *      https://www.apache.org/licenses/LICENSE-2.0
 *
 * Unless required by applicable law or agreed to in writing, software
 * distributed under the License is distributed on an "AS IS" BASIS,
 * WITHOUT WARRANTIES OR CONDITIONS OF ANY KIND, either express or implied.
 * See the License for the specific language governing permissions and
 * limitations under the License.
 */

import * as assert from "assert";

import { context } from "@opentelemetry/api";
import { AsyncHooksContextManager } from "@opentelemetry/context-async-hooks";
import {
  NodeTracerProvider,
  InMemorySpanExporter,
  SimpleSpanProcessor,
} from "@opentelemetry/sdk-trace-node";

import * as AnthropicModule from "@anthropic-ai/sdk";

import { AnthropicInstrumentation } from "../src/instrumentation";

import { Polly, setupMocha as setupPolly } from "@pollyjs/core";
import NodeHttpAdapter from "@pollyjs/adapter-node-http";
import FSPersister from "@pollyjs/persister-fs";
import FetchAdapter from "@pollyjs/adapter-fetch";
import { SpanAttributes } from "@traceloop/ai-semantic-conventions";
import {
  ATTR_GEN_AI_COMPLETION,
  ATTR_GEN_AI_PROMPT,
  ATTR_GEN_AI_REQUEST_MAX_TOKENS,
  ATTR_GEN_AI_REQUEST_MODEL,
  ATTR_GEN_AI_RESPONSE_MODEL,
  ATTR_GEN_AI_USAGE_COMPLETION_TOKENS,
  ATTR_GEN_AI_USAGE_PROMPT_TOKENS,
} from "@opentelemetry/semantic-conventions/incubating";

const memoryExporter = new InMemorySpanExporter();

Polly.register(NodeHttpAdapter);
Polly.register(FetchAdapter);
Polly.register(FSPersister);

describe("Test Anthropic instrumentation", async function () {
  const provider = new NodeTracerProvider({
    spanProcessors: [new SimpleSpanProcessor(memoryExporter)],
  });
  let instrumentation: AnthropicInstrumentation;
  let contextManager: AsyncHooksContextManager;
  let anthropic: AnthropicModule.Anthropic;

  setupPolly({
    adapters: ["node-http", "fetch"],
    persister: "fs",
    recordIfMissing: process.env.RECORD_MODE === "NEW",
    matchRequestsBy: {
      headers: false,
    },
  });

  before(async () => {
    if (process.env.RECORD_MODE !== "NEW") {
      process.env.ANTHROPIC_API_KEY = "test-key";
    }
    // span processor is already set up during provider initialization
    instrumentation = new AnthropicInstrumentation();
    instrumentation.setTracerProvider(provider);

    const anthropicModule: typeof AnthropicModule = await import(
      "@anthropic-ai/sdk"
    );
    anthropic = new anthropicModule.Anthropic({
      // lazily de-reference global fetch so that we get the patched version from polly
      fetch: (...args) => globalThis.fetch(...args),
    });
  });

  beforeEach(function () {
    contextManager = new AsyncHooksContextManager().enable();
    context.setGlobalContextManager(contextManager);

    const { server } = this.polly as Polly;
    server.any().on("beforePersist", (_req, recording) => {
      recording.request.headers = recording.request.headers.filter(
        ({ name }: { name: string }) => name !== "x-api-key",
      );
    });
  });

  afterEach(async () => {
    memoryExporter.reset();
    context.disable();
  });

  it("should set attributes in span for messages", async () => {
    const message = await anthropic.messages.create({
      max_tokens: 1024,
      messages: [
        { role: "user", content: "Tell me a joke about OpenTelemetry" },
      ],
      model: "claude-3-opus-20240229",
    });

    const spans = memoryExporter.getFinishedSpans();
    const chatSpan = spans.find((span) => span.name === "anthropic.chat");

    assert.ok(message);
    assert.ok(chatSpan);
    assert.strictEqual(
<<<<<<< HEAD
      chatSpan.attributes[`${SpanAttributes.ATTR_GEN_AI_REQUEST_MODEL}`],
      "claude-3-opus-20240229",
    );
    assert.strictEqual(
      chatSpan.attributes[`${SpanAttributes.ATTR_GEN_AI_RESPONSE_MODEL}`],
      "claude-3-opus-20240229",
    );
    assert.strictEqual(
      chatSpan.attributes[`${SpanAttributes.ATTR_GEN_AI_REQUEST_MAX_TOKENS}`],
      1024,
    );
    assert.strictEqual(
      chatSpan.attributes[`${SpanAttributes.ATTR_GEN_AI_PROMPT}.0.role`],
      "user",
    );
    assert.strictEqual(
      chatSpan.attributes[`${SpanAttributes.ATTR_GEN_AI_PROMPT}.0.content`],
      `Tell me a joke about OpenTelemetry`,
    );
    assert.strictEqual(
      chatSpan.attributes[`${SpanAttributes.ATTR_GEN_AI_COMPLETION}.0.role`],
      "assistant",
    );
    assert.strictEqual(
      chatSpan.attributes[`${SpanAttributes.ATTR_GEN_AI_COMPLETION}.0.content`],
      JSON.stringify(message.content),
    );
    assert.equal(
      chatSpan.attributes[`${SpanAttributes.ATTR_GEN_AI_USAGE_PROMPT_TOKENS}`],
      17,
    );
    assert.ok(
      +chatSpan.attributes[
        `${SpanAttributes.ATTR_GEN_AI_USAGE_COMPLETION_TOKENS}`
      ]! > 0,
    );
    assert.equal(
      +chatSpan.attributes[
        `${SpanAttributes.ATTR_GEN_AI_USAGE_PROMPT_TOKENS}`
      ]! +
        +chatSpan.attributes[
          `${SpanAttributes.ATTR_GEN_AI_USAGE_COMPLETION_TOKENS}`
        ]!,
=======
      chatSpan.attributes[`${ATTR_GEN_AI_REQUEST_MODEL}`],
      "claude-3-opus-20240229",
    );
    assert.strictEqual(
      chatSpan.attributes[`${ATTR_GEN_AI_RESPONSE_MODEL}`],
      "claude-3-opus-20240229",
    );
    assert.strictEqual(
      chatSpan.attributes[`${ATTR_GEN_AI_REQUEST_MAX_TOKENS}`],
      1024,
    );
    assert.strictEqual(
      chatSpan.attributes[`${ATTR_GEN_AI_PROMPT}.0.role`],
      "user",
    );
    assert.strictEqual(
      chatSpan.attributes[`${ATTR_GEN_AI_PROMPT}.0.content`],
      `Tell me a joke about OpenTelemetry`,
    );
    assert.strictEqual(
      chatSpan.attributes[`${ATTR_GEN_AI_COMPLETION}.0.role`],
      "assistant",
    );
    assert.strictEqual(
      chatSpan.attributes[`${ATTR_GEN_AI_COMPLETION}.0.content`],
      JSON.stringify(message.content),
    );
    assert.equal(chatSpan.attributes[`${ATTR_GEN_AI_USAGE_PROMPT_TOKENS}`], 17);
    assert.ok(
      +chatSpan.attributes[`${ATTR_GEN_AI_USAGE_COMPLETION_TOKENS}`]! > 0,
    );
    assert.equal(
      +chatSpan.attributes[`${ATTR_GEN_AI_USAGE_PROMPT_TOKENS}`]! +
        +chatSpan.attributes[`${ATTR_GEN_AI_USAGE_COMPLETION_TOKENS}`]!,
>>>>>>> 8e05349a
      chatSpan.attributes[`${SpanAttributes.LLM_USAGE_TOTAL_TOKENS}`],
    );
  }).timeout(30000);

  it("should set attributes in span for messages (streaming)", async () => {
    const stream = anthropic.messages.stream({
      max_tokens: 1024,
      messages: [
        { role: "user", content: "Tell me a joke about OpenTelemetry" },
      ],
      model: "claude-3-opus-20240229",
    });
    const message = await stream.finalMessage();

    const spans = memoryExporter.getFinishedSpans();
    const chatSpan = spans.find((span) => span.name === "anthropic.chat");

    assert.ok(message);
    assert.ok(chatSpan);
    assert.strictEqual(
<<<<<<< HEAD
      chatSpan.attributes[`${SpanAttributes.ATTR_GEN_AI_REQUEST_MODEL}`],
      "claude-3-opus-20240229",
    );
    assert.strictEqual(
      chatSpan.attributes[`${SpanAttributes.ATTR_GEN_AI_RESPONSE_MODEL}`],
      "claude-3-opus-20240229",
    );
    assert.strictEqual(
      chatSpan.attributes[`${SpanAttributes.ATTR_GEN_AI_REQUEST_MAX_TOKENS}`],
      1024,
    );
    assert.strictEqual(
      chatSpan.attributes[`${SpanAttributes.ATTR_GEN_AI_PROMPT}.0.role`],
      "user",
    );
    assert.strictEqual(
      chatSpan.attributes[`${SpanAttributes.ATTR_GEN_AI_PROMPT}.0.content`],
      `Tell me a joke about OpenTelemetry`,
    );
    assert.strictEqual(
      chatSpan.attributes[`${SpanAttributes.ATTR_GEN_AI_COMPLETION}.0.role`],
      "assistant",
    );
    assert.strictEqual(
      chatSpan.attributes[`${SpanAttributes.ATTR_GEN_AI_COMPLETION}.0.content`],
      JSON.stringify(message.content),
    );
    assert.equal(
      chatSpan.attributes[`${SpanAttributes.ATTR_GEN_AI_USAGE_PROMPT_TOKENS}`],
      17,
    );
    assert.ok(
      +chatSpan.attributes[
        `${SpanAttributes.ATTR_GEN_AI_USAGE_COMPLETION_TOKENS}`
      ]! > 0,
    );
    assert.equal(
      +chatSpan.attributes[
        `${SpanAttributes.ATTR_GEN_AI_USAGE_PROMPT_TOKENS}`
      ]! +
        +chatSpan.attributes[
          `${SpanAttributes.ATTR_GEN_AI_USAGE_COMPLETION_TOKENS}`
        ]!,
=======
      chatSpan.attributes[`${ATTR_GEN_AI_REQUEST_MODEL}`],
      "claude-3-opus-20240229",
    );
    assert.strictEqual(
      chatSpan.attributes[`${ATTR_GEN_AI_RESPONSE_MODEL}`],
      "claude-3-opus-20240229",
    );
    assert.strictEqual(
      chatSpan.attributes[`${ATTR_GEN_AI_REQUEST_MAX_TOKENS}`],
      1024,
    );
    assert.strictEqual(
      chatSpan.attributes[`${ATTR_GEN_AI_PROMPT}.0.role`],
      "user",
    );
    assert.strictEqual(
      chatSpan.attributes[`${ATTR_GEN_AI_PROMPT}.0.content`],
      `Tell me a joke about OpenTelemetry`,
    );
    assert.strictEqual(
      chatSpan.attributes[`${ATTR_GEN_AI_COMPLETION}.0.role`],
      "assistant",
    );
    assert.strictEqual(
      chatSpan.attributes[`${ATTR_GEN_AI_COMPLETION}.0.content`],
      JSON.stringify(message.content),
    );
    assert.equal(chatSpan.attributes[`${ATTR_GEN_AI_USAGE_PROMPT_TOKENS}`], 17);
    assert.ok(
      +chatSpan.attributes[`${ATTR_GEN_AI_USAGE_COMPLETION_TOKENS}`]! > 0,
    );
    assert.equal(
      +chatSpan.attributes[`${ATTR_GEN_AI_USAGE_PROMPT_TOKENS}`]! +
        +chatSpan.attributes[`${ATTR_GEN_AI_USAGE_COMPLETION_TOKENS}`]!,
>>>>>>> 8e05349a
      chatSpan.attributes[`${SpanAttributes.LLM_USAGE_TOTAL_TOKENS}`],
    );
  }).timeout(30000);

  it("should place system prompt first for messages", async () => {
    const msg = await anthropic.messages.create({
      max_tokens: 10,
      model: "claude-3-opus-20240229",
      system: "You are a helpful assistant",
      messages: [
        { role: "user", content: "Hi" },
        { role: "assistant", content: "Hello" },
      ],
    });

    assert.ok(msg);
    const span = memoryExporter.getFinishedSpans().at(-1);

    assert.ok(span);
    assert.strictEqual(
<<<<<<< HEAD
      span.attributes[`${SpanAttributes.ATTR_GEN_AI_PROMPT}.0.role`],
      "system",
    );
    assert.strictEqual(
      span.attributes[`${SpanAttributes.ATTR_GEN_AI_PROMPT}.0.content`],
      "You are a helpful assistant",
    );
    assert.strictEqual(
      span.attributes[`${SpanAttributes.ATTR_GEN_AI_PROMPT}.1.role`],
      "user",
    );
=======
      span.attributes[`${ATTR_GEN_AI_PROMPT}.0.role`],
      "system",
    );
    assert.strictEqual(
      span.attributes[`${ATTR_GEN_AI_PROMPT}.0.content`],
      "You are a helpful assistant",
    );
    assert.strictEqual(span.attributes[`${ATTR_GEN_AI_PROMPT}.1.role`], "user");
>>>>>>> 8e05349a
  }).timeout(30000);

  it("should set attributes in span for beta messages with thinking", async () => {
    const message = await anthropic.beta.messages.create({
      max_tokens: 2048,
      betas: ["interleaved-thinking-2025-05-14"],
      messages: [
        {
          role: "user",
          content: "What is 2+2? Think through this step by step.",
        },
      ],
      model: "claude-opus-4-1-20250805",
      thinking: {
        type: "enabled",
        budget_tokens: 1024,
      },
    });

    const spans = memoryExporter.getFinishedSpans();
    const chatSpan = spans.find((span) => span.name === "anthropic.chat");

    assert.ok(message);
    assert.ok(chatSpan);
    assert.strictEqual(
<<<<<<< HEAD
      chatSpan.attributes[`${SpanAttributes.ATTR_GEN_AI_REQUEST_MODEL}`],
      "claude-opus-4-1-20250805",
    );
    assert.strictEqual(
      chatSpan.attributes[`${SpanAttributes.ATTR_GEN_AI_RESPONSE_MODEL}`],
      "claude-opus-4-1-20250805",
    );
    assert.strictEqual(
      chatSpan.attributes[`${SpanAttributes.ATTR_GEN_AI_REQUEST_MAX_TOKENS}`],
=======
      chatSpan.attributes[`${ATTR_GEN_AI_REQUEST_MODEL}`],
      "claude-opus-4-1-20250805",
    );
    assert.strictEqual(
      chatSpan.attributes[`${ATTR_GEN_AI_RESPONSE_MODEL}`],
      "claude-opus-4-1-20250805",
    );
    assert.strictEqual(
      chatSpan.attributes[`${ATTR_GEN_AI_REQUEST_MAX_TOKENS}`],
>>>>>>> 8e05349a
      2048,
    );

    // Check if thinking parameters are captured (these will fail initially)
    assert.strictEqual(
      chatSpan.attributes["llm.request.thinking.type"],
      "enabled",
    );
    assert.strictEqual(
      chatSpan.attributes["llm.request.thinking.budget_tokens"],
      1024,
    );

    // Check prompts
    assert.strictEqual(
<<<<<<< HEAD
      chatSpan.attributes[`${SpanAttributes.ATTR_GEN_AI_PROMPT}.0.role`],
      "user",
    );
    assert.strictEqual(
      chatSpan.attributes[`${SpanAttributes.ATTR_GEN_AI_PROMPT}.0.content`],
=======
      chatSpan.attributes[`${ATTR_GEN_AI_PROMPT}.0.role`],
      "user",
    );
    assert.strictEqual(
      chatSpan.attributes[`${ATTR_GEN_AI_PROMPT}.0.content`],
>>>>>>> 8e05349a
      "What is 2+2? Think through this step by step.",
    );

    // Check that we capture both thinking and regular content blocks
    const content = JSON.parse(
<<<<<<< HEAD
      chatSpan.attributes[
        `${SpanAttributes.ATTR_GEN_AI_COMPLETION}.0.content`
      ] as string,
=======
      chatSpan.attributes[`${ATTR_GEN_AI_COMPLETION}.0.content`] as string,
>>>>>>> 8e05349a
    );
    assert.ok(Array.isArray(content));

    interface ContentBlock {
      type: string;
      thinking?: string;
      text?: string;
    }

    const thinkingBlock = content.find(
      (block: ContentBlock) => block.type === "thinking",
    );
    const textBlock = content.find(
      (block: ContentBlock) => block.type === "text",
    );

    assert.ok(thinkingBlock, "Should contain a thinking block");
    assert.ok(
      thinkingBlock.thinking,
      "Thinking block should have thinking content",
    );
    assert.ok(textBlock, "Should contain a text block");
    assert.ok(textBlock.text, "Text block should have text content");

    // Verify token usage includes thinking tokens
    const completionTokens =
<<<<<<< HEAD
      chatSpan.attributes[
        `${SpanAttributes.ATTR_GEN_AI_USAGE_COMPLETION_TOKENS}`
      ];
    const promptTokens =
      chatSpan.attributes[`${SpanAttributes.ATTR_GEN_AI_USAGE_PROMPT_TOKENS}`];
=======
      chatSpan.attributes[`${ATTR_GEN_AI_USAGE_COMPLETION_TOKENS}`];
    const promptTokens =
      chatSpan.attributes[`${ATTR_GEN_AI_USAGE_PROMPT_TOKENS}`];
>>>>>>> 8e05349a
    const totalTokens =
      chatSpan.attributes[`${SpanAttributes.LLM_USAGE_TOTAL_TOKENS}`];

    assert.ok(completionTokens && +completionTokens > 0);
    assert.ok(promptTokens && +promptTokens > 0);
    assert.equal(+promptTokens + +completionTokens, totalTokens);
  }).timeout(30000);
});<|MERGE_RESOLUTION|>--- conflicted
+++ resolved
@@ -115,51 +115,6 @@
     assert.ok(message);
     assert.ok(chatSpan);
     assert.strictEqual(
-<<<<<<< HEAD
-      chatSpan.attributes[`${SpanAttributes.ATTR_GEN_AI_REQUEST_MODEL}`],
-      "claude-3-opus-20240229",
-    );
-    assert.strictEqual(
-      chatSpan.attributes[`${SpanAttributes.ATTR_GEN_AI_RESPONSE_MODEL}`],
-      "claude-3-opus-20240229",
-    );
-    assert.strictEqual(
-      chatSpan.attributes[`${SpanAttributes.ATTR_GEN_AI_REQUEST_MAX_TOKENS}`],
-      1024,
-    );
-    assert.strictEqual(
-      chatSpan.attributes[`${SpanAttributes.ATTR_GEN_AI_PROMPT}.0.role`],
-      "user",
-    );
-    assert.strictEqual(
-      chatSpan.attributes[`${SpanAttributes.ATTR_GEN_AI_PROMPT}.0.content`],
-      `Tell me a joke about OpenTelemetry`,
-    );
-    assert.strictEqual(
-      chatSpan.attributes[`${SpanAttributes.ATTR_GEN_AI_COMPLETION}.0.role`],
-      "assistant",
-    );
-    assert.strictEqual(
-      chatSpan.attributes[`${SpanAttributes.ATTR_GEN_AI_COMPLETION}.0.content`],
-      JSON.stringify(message.content),
-    );
-    assert.equal(
-      chatSpan.attributes[`${SpanAttributes.ATTR_GEN_AI_USAGE_PROMPT_TOKENS}`],
-      17,
-    );
-    assert.ok(
-      +chatSpan.attributes[
-        `${SpanAttributes.ATTR_GEN_AI_USAGE_COMPLETION_TOKENS}`
-      ]! > 0,
-    );
-    assert.equal(
-      +chatSpan.attributes[
-        `${SpanAttributes.ATTR_GEN_AI_USAGE_PROMPT_TOKENS}`
-      ]! +
-        +chatSpan.attributes[
-          `${SpanAttributes.ATTR_GEN_AI_USAGE_COMPLETION_TOKENS}`
-        ]!,
-=======
       chatSpan.attributes[`${ATTR_GEN_AI_REQUEST_MODEL}`],
       "claude-3-opus-20240229",
     );
@@ -194,7 +149,6 @@
     assert.equal(
       +chatSpan.attributes[`${ATTR_GEN_AI_USAGE_PROMPT_TOKENS}`]! +
         +chatSpan.attributes[`${ATTR_GEN_AI_USAGE_COMPLETION_TOKENS}`]!,
->>>>>>> 8e05349a
       chatSpan.attributes[`${SpanAttributes.LLM_USAGE_TOTAL_TOKENS}`],
     );
   }).timeout(30000);
@@ -215,51 +169,6 @@
     assert.ok(message);
     assert.ok(chatSpan);
     assert.strictEqual(
-<<<<<<< HEAD
-      chatSpan.attributes[`${SpanAttributes.ATTR_GEN_AI_REQUEST_MODEL}`],
-      "claude-3-opus-20240229",
-    );
-    assert.strictEqual(
-      chatSpan.attributes[`${SpanAttributes.ATTR_GEN_AI_RESPONSE_MODEL}`],
-      "claude-3-opus-20240229",
-    );
-    assert.strictEqual(
-      chatSpan.attributes[`${SpanAttributes.ATTR_GEN_AI_REQUEST_MAX_TOKENS}`],
-      1024,
-    );
-    assert.strictEqual(
-      chatSpan.attributes[`${SpanAttributes.ATTR_GEN_AI_PROMPT}.0.role`],
-      "user",
-    );
-    assert.strictEqual(
-      chatSpan.attributes[`${SpanAttributes.ATTR_GEN_AI_PROMPT}.0.content`],
-      `Tell me a joke about OpenTelemetry`,
-    );
-    assert.strictEqual(
-      chatSpan.attributes[`${SpanAttributes.ATTR_GEN_AI_COMPLETION}.0.role`],
-      "assistant",
-    );
-    assert.strictEqual(
-      chatSpan.attributes[`${SpanAttributes.ATTR_GEN_AI_COMPLETION}.0.content`],
-      JSON.stringify(message.content),
-    );
-    assert.equal(
-      chatSpan.attributes[`${SpanAttributes.ATTR_GEN_AI_USAGE_PROMPT_TOKENS}`],
-      17,
-    );
-    assert.ok(
-      +chatSpan.attributes[
-        `${SpanAttributes.ATTR_GEN_AI_USAGE_COMPLETION_TOKENS}`
-      ]! > 0,
-    );
-    assert.equal(
-      +chatSpan.attributes[
-        `${SpanAttributes.ATTR_GEN_AI_USAGE_PROMPT_TOKENS}`
-      ]! +
-        +chatSpan.attributes[
-          `${SpanAttributes.ATTR_GEN_AI_USAGE_COMPLETION_TOKENS}`
-        ]!,
-=======
       chatSpan.attributes[`${ATTR_GEN_AI_REQUEST_MODEL}`],
       "claude-3-opus-20240229",
     );
@@ -294,7 +203,6 @@
     assert.equal(
       +chatSpan.attributes[`${ATTR_GEN_AI_USAGE_PROMPT_TOKENS}`]! +
         +chatSpan.attributes[`${ATTR_GEN_AI_USAGE_COMPLETION_TOKENS}`]!,
->>>>>>> 8e05349a
       chatSpan.attributes[`${SpanAttributes.LLM_USAGE_TOTAL_TOKENS}`],
     );
   }).timeout(30000);
@@ -315,19 +223,6 @@
 
     assert.ok(span);
     assert.strictEqual(
-<<<<<<< HEAD
-      span.attributes[`${SpanAttributes.ATTR_GEN_AI_PROMPT}.0.role`],
-      "system",
-    );
-    assert.strictEqual(
-      span.attributes[`${SpanAttributes.ATTR_GEN_AI_PROMPT}.0.content`],
-      "You are a helpful assistant",
-    );
-    assert.strictEqual(
-      span.attributes[`${SpanAttributes.ATTR_GEN_AI_PROMPT}.1.role`],
-      "user",
-    );
-=======
       span.attributes[`${ATTR_GEN_AI_PROMPT}.0.role`],
       "system",
     );
@@ -336,7 +231,6 @@
       "You are a helpful assistant",
     );
     assert.strictEqual(span.attributes[`${ATTR_GEN_AI_PROMPT}.1.role`], "user");
->>>>>>> 8e05349a
   }).timeout(30000);
 
   it("should set attributes in span for beta messages with thinking", async () => {
@@ -362,17 +256,6 @@
     assert.ok(message);
     assert.ok(chatSpan);
     assert.strictEqual(
-<<<<<<< HEAD
-      chatSpan.attributes[`${SpanAttributes.ATTR_GEN_AI_REQUEST_MODEL}`],
-      "claude-opus-4-1-20250805",
-    );
-    assert.strictEqual(
-      chatSpan.attributes[`${SpanAttributes.ATTR_GEN_AI_RESPONSE_MODEL}`],
-      "claude-opus-4-1-20250805",
-    );
-    assert.strictEqual(
-      chatSpan.attributes[`${SpanAttributes.ATTR_GEN_AI_REQUEST_MAX_TOKENS}`],
-=======
       chatSpan.attributes[`${ATTR_GEN_AI_REQUEST_MODEL}`],
       "claude-opus-4-1-20250805",
     );
@@ -382,7 +265,6 @@
     );
     assert.strictEqual(
       chatSpan.attributes[`${ATTR_GEN_AI_REQUEST_MAX_TOKENS}`],
->>>>>>> 8e05349a
       2048,
     );
 
@@ -398,31 +280,17 @@
 
     // Check prompts
     assert.strictEqual(
-<<<<<<< HEAD
-      chatSpan.attributes[`${SpanAttributes.ATTR_GEN_AI_PROMPT}.0.role`],
-      "user",
-    );
-    assert.strictEqual(
-      chatSpan.attributes[`${SpanAttributes.ATTR_GEN_AI_PROMPT}.0.content`],
-=======
       chatSpan.attributes[`${ATTR_GEN_AI_PROMPT}.0.role`],
       "user",
     );
     assert.strictEqual(
       chatSpan.attributes[`${ATTR_GEN_AI_PROMPT}.0.content`],
->>>>>>> 8e05349a
       "What is 2+2? Think through this step by step.",
     );
 
     // Check that we capture both thinking and regular content blocks
     const content = JSON.parse(
-<<<<<<< HEAD
-      chatSpan.attributes[
-        `${SpanAttributes.ATTR_GEN_AI_COMPLETION}.0.content`
-      ] as string,
-=======
       chatSpan.attributes[`${ATTR_GEN_AI_COMPLETION}.0.content`] as string,
->>>>>>> 8e05349a
     );
     assert.ok(Array.isArray(content));
 
@@ -449,17 +317,9 @@
 
     // Verify token usage includes thinking tokens
     const completionTokens =
-<<<<<<< HEAD
-      chatSpan.attributes[
-        `${SpanAttributes.ATTR_GEN_AI_USAGE_COMPLETION_TOKENS}`
-      ];
-    const promptTokens =
-      chatSpan.attributes[`${SpanAttributes.ATTR_GEN_AI_USAGE_PROMPT_TOKENS}`];
-=======
       chatSpan.attributes[`${ATTR_GEN_AI_USAGE_COMPLETION_TOKENS}`];
     const promptTokens =
       chatSpan.attributes[`${ATTR_GEN_AI_USAGE_PROMPT_TOKENS}`];
->>>>>>> 8e05349a
     const totalTokens =
       chatSpan.attributes[`${SpanAttributes.LLM_USAGE_TOTAL_TOKENS}`];
 
