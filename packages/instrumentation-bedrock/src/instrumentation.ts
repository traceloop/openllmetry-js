/*
 * Copyright Traceloop
 *
 * Licensed under the Apache License, Version 2.0 (the "License");
 * you may not use this file except in compliance with the License.
 * You may obtain a copy of the License at
 *
 *      https://www.apache.org/licenses/LICENSE-2.0
 *
 * Unless required by applicable law or agreed to in writing, software
 * distributed under the License is distributed on an "AS IS" BASIS,
 * WITHOUT WARRANTIES OR CONDITIONS OF ANY KIND, either express or implied.
 * See the License for the specific language governing permissions and
 * limitations under the License.
 */
import {
  Span,
  Attributes,
  SpanKind,
  SpanStatusCode,
  context,
  trace,
} from "@opentelemetry/api";
import {
  InstrumentationBase,
  InstrumentationModuleDefinition,
  InstrumentationNodeModuleDefinition,
  safeExecuteInTheMiddle,
} from "@opentelemetry/instrumentation";
import { BedrockInstrumentationConfig } from "./types";
import type * as bedrock from "@aws-sdk/client-bedrock-runtime";
import {
  CONTEXT_KEY_ALLOW_TRACE_CONTENT,
  LLMRequestTypeValues,
  SpanAttributes,
} from "@traceloop/ai-semantic-conventions";
import {
  ATTR_GEN_AI_COMPLETION,
  ATTR_GEN_AI_PROMPT,
  ATTR_GEN_AI_REQUEST_MAX_TOKENS,
  ATTR_GEN_AI_REQUEST_MODEL,
  ATTR_GEN_AI_REQUEST_TEMPERATURE,
  ATTR_GEN_AI_REQUEST_TOP_P,
  ATTR_GEN_AI_RESPONSE_MODEL,
  ATTR_GEN_AI_SYSTEM,
  ATTR_GEN_AI_USAGE_COMPLETION_TOKENS,
  ATTR_GEN_AI_USAGE_PROMPT_TOKENS,
} from "@opentelemetry/semantic-conventions/incubating";
import { version } from "../package.json";

export class BedrockInstrumentation extends InstrumentationBase {
  declare protected _config: BedrockInstrumentationConfig;

  constructor(config: BedrockInstrumentationConfig = {}) {
    super("@traceloop/instrumentation-bedrock", version, config);
  }

  public override setConfig(config: BedrockInstrumentationConfig = {}) {
    super.setConfig(config);
  }

  protected init(): InstrumentationModuleDefinition {
    const module = new InstrumentationNodeModuleDefinition(
      "@aws-sdk/client-bedrock-runtime",
      [">=3.499.0"],
      this.wrap.bind(this),
      this.unwrap.bind(this),
    );

    return module;
  }

  public manuallyInstrument(module: typeof bedrock) {
    this._diag.debug(`Patching @aws-sdk/client-bedrock-runtime manually`);

    this._wrap(
      module.BedrockRuntimeClient.prototype,
      "send",
      this.wrapperMethod(),
    );
  }

  private wrap(module: typeof bedrock, moduleVersion?: string) {
    this._diag.debug(
      `Patching @aws-sdk/client-bedrock-runtime@${moduleVersion}`,
    );

    this._wrap(
      module.BedrockRuntimeClient.prototype,
      "send",
      this.wrapperMethod(),
    );

    return module;
  }

  private unwrap(module: typeof bedrock, moduleVersion?: string) {
    this._diag.debug(
      `Unpatching @aws-sdk/client-bedrock-runtime@${moduleVersion}`,
    );

    this._unwrap(module.BedrockRuntimeClient.prototype, "send");
  }

  private wrapperMethod() {
    // eslint-disable-next-line @typescript-eslint/no-this-alias
    const plugin = this;
    // eslint-disable-next-line
    return (original: Function) => {
      return function method(this: any, ...args: any) {
        const span = plugin._startSpan({
          params: args[0],
        });
        const execContext = trace.setSpan(context.active(), span);
        const execPromise = safeExecuteInTheMiddle(
          () => {
            return context.with(execContext, () => {
              return original.apply(this, args);
            });
          },
          (e) => {
            if (e) {
              plugin._diag.error(`Error in bedrock instrumentation`, e);
            }
          },
        );
        const wrappedPromise = plugin._wrapPromise(span, execPromise);
        return context.bind(execContext, wrappedPromise);
      };
    };
  }
  private _wrapPromise<T>(span: Span, promise: Promise<T>): Promise<T> {
    return promise
      .then(async (result) => {
        await this._endSpan({
          span,
          result: result as
            | bedrock.InvokeModelCommandOutput
            | bedrock.InvokeModelWithResponseStreamCommandOutput,
        });

        return new Promise<T>((resolve) => resolve(result));
      })
      .catch((error: Error) => {
        return new Promise<T>((_, reject) => {
          span.setStatus({
            code: SpanStatusCode.ERROR,
            message: error.message,
          });
          span.recordException(error);
          span.end();

          reject(error);
        });
      });
  }

  private _startSpan({
    params,
  }: {
    params: Parameters<bedrock.BedrockRuntimeClient["send"]>[0];
  }): Span {
    let attributes: Attributes = {};

    try {
      const input = params.input as bedrock.InvokeModelCommandInput;
      const { modelVendor, model } = this._extractVendorAndModel(
        input.modelId || "",
      );

      attributes = {
<<<<<<< HEAD
        [SpanAttributes.ATTR_GEN_AI_SYSTEM]: "AWS",
        [SpanAttributes.ATTR_GEN_AI_REQUEST_MODEL]: model,
        [SpanAttributes.ATTR_GEN_AI_RESPONSE_MODEL]: input.modelId,
=======
        [ATTR_GEN_AI_SYSTEM]: "AWS",
        [ATTR_GEN_AI_REQUEST_MODEL]: model,
        [ATTR_GEN_AI_RESPONSE_MODEL]: input.modelId,
>>>>>>> 8e05349a
        [SpanAttributes.LLM_REQUEST_TYPE]: LLMRequestTypeValues.COMPLETION,
      };

      if (typeof input.body === "string") {
        const requestBody = JSON.parse(input.body);

        attributes = {
          ...attributes,
          ...this._setRequestAttributes(modelVendor, requestBody),
        };
      }
    } catch (e) {
      this._diag.debug(e);
      this._config.exceptionLogger?.(e);
    }

    return this.tracer.startSpan(`bedrock.completion`, {
      kind: SpanKind.CLIENT,
      attributes,
    });
  }

  private async _endSpan({
    span,
    result,
  }: {
    span: Span;
    result:
      | bedrock.InvokeModelCommandOutput
      | bedrock.InvokeModelWithResponseStreamCommandOutput;
  }) {
    try {
      if ("body" in result) {
        const attributes =
          "attributes" in span
            ? (span["attributes"] as Record<string, any>)
            : {};

<<<<<<< HEAD
        if (SpanAttributes.ATTR_GEN_AI_SYSTEM in attributes) {
          const modelId = attributes[
            SpanAttributes.ATTR_GEN_AI_RESPONSE_MODEL
          ] as string;
          const { modelVendor, model } = this._extractVendorAndModel(modelId);

          span.setAttribute(SpanAttributes.ATTR_GEN_AI_RESPONSE_MODEL, model);
=======
        if (ATTR_GEN_AI_SYSTEM in attributes) {
          const modelId = attributes[ATTR_GEN_AI_RESPONSE_MODEL] as string;
          const { modelVendor, model } = this._extractVendorAndModel(modelId);

          span.setAttribute(ATTR_GEN_AI_RESPONSE_MODEL, model);
>>>>>>> 8e05349a

          if (!(result.body instanceof Object.getPrototypeOf(Uint8Array))) {
            const rawRes = result.body as AsyncIterable<bedrock.ResponseStream>;

            let streamedContent = "";
            for await (const value of rawRes) {
              // Convert it to a JSON String
              const jsonString = new TextDecoder().decode(value.chunk?.bytes);
              // Parse the JSON string
              const parsedResponse = JSON.parse(jsonString);

              if ("amazon-bedrock-invocationMetrics" in parsedResponse) {
                span.setAttribute(
<<<<<<< HEAD
                  SpanAttributes.ATTR_GEN_AI_USAGE_PROMPT_TOKENS,
=======
                  ATTR_GEN_AI_USAGE_PROMPT_TOKENS,
>>>>>>> 8e05349a
                  parsedResponse["amazon-bedrock-invocationMetrics"][
                    "inputTokenCount"
                  ],
                );
                span.setAttribute(
<<<<<<< HEAD
                  SpanAttributes.ATTR_GEN_AI_USAGE_COMPLETION_TOKENS,
=======
                  ATTR_GEN_AI_USAGE_COMPLETION_TOKENS,
>>>>>>> 8e05349a
                  parsedResponse["amazon-bedrock-invocationMetrics"][
                    "outputTokenCount"
                  ],
                );

                span.setAttribute(
                  SpanAttributes.LLM_USAGE_TOTAL_TOKENS,
                  parsedResponse["amazon-bedrock-invocationMetrics"][
                    "inputTokenCount"
                  ] +
                    parsedResponse["amazon-bedrock-invocationMetrics"][
                      "outputTokenCount"
                    ],
                );
              }

              let responseAttributes = this._setResponseAttributes(
                modelVendor,
                parsedResponse,
                true,
              );

              // ! NOTE: This make sure the content always have all streamed chunks
              if (this._shouldSendPrompts()) {
                // Update local value with attribute value that was set by _setResponseAttributes
                streamedContent +=
<<<<<<< HEAD
                  responseAttributes[
                    `${SpanAttributes.ATTR_GEN_AI_COMPLETION}.0.content`
                  ];
                // re-assign the new value to responseAttributes
                responseAttributes = {
                  ...responseAttributes,
                  [`${SpanAttributes.ATTR_GEN_AI_COMPLETION}.0.content`]:
                    streamedContent,
=======
                  responseAttributes[`${ATTR_GEN_AI_COMPLETION}.0.content`];
                // re-assign the new value to responseAttributes
                responseAttributes = {
                  ...responseAttributes,
                  [`${ATTR_GEN_AI_COMPLETION}.0.content`]: streamedContent,
>>>>>>> 8e05349a
                };
              }

              span.setAttributes(responseAttributes);
            }
          } else if (result.body instanceof Object.getPrototypeOf(Uint8Array)) {
            // Convert it to a JSON String
            const jsonString = new TextDecoder().decode(
              result.body as Uint8Array,
            );
            // Parse the JSON string
            const parsedResponse = JSON.parse(jsonString);

            const responseAttributes = this._setResponseAttributes(
              modelVendor,
              parsedResponse,
            );

            span.setAttributes(responseAttributes);
          }
        }
      }
    } catch (e) {
      this._diag.debug(e);
      this._config.exceptionLogger?.(e);
    }

    span.setStatus({ code: SpanStatusCode.OK });
    span.end();
  }

  private _setRequestAttributes(
    vendor: string,
    requestBody: Record<string, any>,
  ) {
    switch (vendor) {
      case "ai21": {
        return {
<<<<<<< HEAD
          [SpanAttributes.ATTR_GEN_AI_REQUEST_TOP_P]: requestBody["topP"],
          [SpanAttributes.ATTR_GEN_AI_REQUEST_TEMPERATURE]:
            requestBody["temperature"],
          [SpanAttributes.ATTR_GEN_AI_REQUEST_MAX_TOKENS]:
            requestBody["maxTokens"],
=======
          [ATTR_GEN_AI_REQUEST_TOP_P]: requestBody["topP"],
          [ATTR_GEN_AI_REQUEST_TEMPERATURE]: requestBody["temperature"],
          [ATTR_GEN_AI_REQUEST_MAX_TOKENS]: requestBody["maxTokens"],
>>>>>>> 8e05349a
          [SpanAttributes.LLM_PRESENCE_PENALTY]:
            requestBody["presencePenalty"]["scale"],
          [SpanAttributes.LLM_FREQUENCY_PENALTY]:
            requestBody["frequencyPenalty"]["scale"],

          // Prompt & Role
          ...(this._shouldSendPrompts()
            ? {
<<<<<<< HEAD
                [`${SpanAttributes.ATTR_GEN_AI_PROMPT}.0.role`]: "user",
                [`${SpanAttributes.ATTR_GEN_AI_PROMPT}.0.content`]:
                  requestBody["prompt"],
=======
                [`${ATTR_GEN_AI_PROMPT}.0.role`]: "user",
                [`${ATTR_GEN_AI_PROMPT}.0.content`]: requestBody["prompt"],
>>>>>>> 8e05349a
              }
            : {}),
        };
      }
      case "amazon": {
        return {
<<<<<<< HEAD
          [SpanAttributes.ATTR_GEN_AI_REQUEST_TOP_P]:
            requestBody["textGenerationConfig"]["topP"],
          [SpanAttributes.ATTR_GEN_AI_REQUEST_TEMPERATURE]:
            requestBody["textGenerationConfig"]["temperature"],
          [SpanAttributes.ATTR_GEN_AI_REQUEST_MAX_TOKENS]:
=======
          [ATTR_GEN_AI_REQUEST_TOP_P]:
            requestBody["textGenerationConfig"]["topP"],
          [ATTR_GEN_AI_REQUEST_TEMPERATURE]:
            requestBody["textGenerationConfig"]["temperature"],
          [ATTR_GEN_AI_REQUEST_MAX_TOKENS]:
>>>>>>> 8e05349a
            requestBody["textGenerationConfig"]["maxTokenCount"],

          // Prompt & Role
          ...(this._shouldSendPrompts()
            ? {
<<<<<<< HEAD
                [`${SpanAttributes.ATTR_GEN_AI_PROMPT}.0.role`]: "user",
                [`${SpanAttributes.ATTR_GEN_AI_PROMPT}.0.content`]:
                  requestBody["inputText"],
=======
                [`${ATTR_GEN_AI_PROMPT}.0.role`]: "user",
                [`${ATTR_GEN_AI_PROMPT}.0.content`]: requestBody["inputText"],
>>>>>>> 8e05349a
              }
            : {}),
        };
      }
      case "anthropic": {
        const baseAttributes = {
<<<<<<< HEAD
          [SpanAttributes.ATTR_GEN_AI_REQUEST_TOP_P]: requestBody["top_p"],
          [SpanAttributes.LLM_TOP_K]: requestBody["top_k"],
          [SpanAttributes.ATTR_GEN_AI_REQUEST_TEMPERATURE]:
            requestBody["temperature"],
          [SpanAttributes.ATTR_GEN_AI_REQUEST_MAX_TOKENS]:
=======
          [ATTR_GEN_AI_REQUEST_TOP_P]: requestBody["top_p"],
          [SpanAttributes.LLM_TOP_K]: requestBody["top_k"],
          [ATTR_GEN_AI_REQUEST_TEMPERATURE]: requestBody["temperature"],
          [ATTR_GEN_AI_REQUEST_MAX_TOKENS]:
>>>>>>> 8e05349a
            requestBody["max_tokens_to_sample"] || requestBody["max_tokens"],
        };

        if (!this._shouldSendPrompts()) {
          return baseAttributes;
        }

        // Handle new messages API format (used by langchain)
        if (requestBody["messages"]) {
          const promptAttributes: Record<string, any> = {};
          requestBody["messages"].forEach((message: any, index: number) => {
<<<<<<< HEAD
            promptAttributes[
              `${SpanAttributes.ATTR_GEN_AI_PROMPT}.${index}.role`
            ] = message.role;
            promptAttributes[
              `${SpanAttributes.ATTR_GEN_AI_PROMPT}.${index}.content`
            ] =
=======
            promptAttributes[`${ATTR_GEN_AI_PROMPT}.${index}.role`] =
              message.role;
            promptAttributes[`${ATTR_GEN_AI_PROMPT}.${index}.content`] =
>>>>>>> 8e05349a
              typeof message.content === "string"
                ? message.content
                : JSON.stringify(message.content);
          });
          return { ...baseAttributes, ...promptAttributes };
        }

        // Handle legacy prompt format
        if (requestBody["prompt"]) {
          return {
            ...baseAttributes,
<<<<<<< HEAD
            [`${SpanAttributes.ATTR_GEN_AI_PROMPT}.0.role`]: "user",
            [`${SpanAttributes.ATTR_GEN_AI_PROMPT}.0.content`]: requestBody[
              "prompt"
            ]
=======
            [`${ATTR_GEN_AI_PROMPT}.0.role`]: "user",
            [`${ATTR_GEN_AI_PROMPT}.0.content`]: requestBody["prompt"]
>>>>>>> 8e05349a
              // The format is removing when we are setting span attribute
              .replace("\n\nHuman:", "")
              .replace("\n\nAssistant:", ""),
          };
        }

        return baseAttributes;
      }
      case "cohere": {
        return {
<<<<<<< HEAD
          [SpanAttributes.ATTR_GEN_AI_REQUEST_TOP_P]: requestBody["p"],
          [SpanAttributes.LLM_TOP_K]: requestBody["k"],
          [SpanAttributes.ATTR_GEN_AI_REQUEST_TEMPERATURE]:
            requestBody["temperature"],
          [SpanAttributes.ATTR_GEN_AI_REQUEST_MAX_TOKENS]:
            requestBody["max_tokens"],
=======
          [ATTR_GEN_AI_REQUEST_TOP_P]: requestBody["p"],
          [SpanAttributes.LLM_TOP_K]: requestBody["k"],
          [ATTR_GEN_AI_REQUEST_TEMPERATURE]: requestBody["temperature"],
          [ATTR_GEN_AI_REQUEST_MAX_TOKENS]: requestBody["max_tokens"],
>>>>>>> 8e05349a

          // Prompt & Role
          ...(this._shouldSendPrompts()
            ? {
<<<<<<< HEAD
                [`${SpanAttributes.ATTR_GEN_AI_PROMPT}.0.role`]: "user",
                [`${SpanAttributes.ATTR_GEN_AI_PROMPT}.0.content`]:
=======
                [`${ATTR_GEN_AI_PROMPT}.0.role`]: "user",
                [`${ATTR_GEN_AI_PROMPT}.0.content`]:
>>>>>>> 8e05349a
                  requestBody["message"] || requestBody["prompt"],
              }
            : {}),
        };
      }
      case "meta": {
        return {
<<<<<<< HEAD
          [SpanAttributes.ATTR_GEN_AI_REQUEST_TOP_P]: requestBody["top_p"],
          [SpanAttributes.ATTR_GEN_AI_REQUEST_TEMPERATURE]:
            requestBody["temperature"],
          [SpanAttributes.ATTR_GEN_AI_REQUEST_MAX_TOKENS]:
            requestBody["max_gen_len"],
=======
          [ATTR_GEN_AI_REQUEST_TOP_P]: requestBody["top_p"],
          [ATTR_GEN_AI_REQUEST_TEMPERATURE]: requestBody["temperature"],
          [ATTR_GEN_AI_REQUEST_MAX_TOKENS]: requestBody["max_gen_len"],
>>>>>>> 8e05349a

          // Prompt & Role
          ...(this._shouldSendPrompts()
            ? {
<<<<<<< HEAD
                [`${SpanAttributes.ATTR_GEN_AI_PROMPT}.0.role`]: "user",
                [`${SpanAttributes.ATTR_GEN_AI_PROMPT}.0.content`]:
                  requestBody["prompt"],
=======
                [`${ATTR_GEN_AI_PROMPT}.0.role`]: "user",
                [`${ATTR_GEN_AI_PROMPT}.0.content`]: requestBody["prompt"],
>>>>>>> 8e05349a
              }
            : {}),
        };
      }
      default:
        return {};
    }
  }

  private _setResponseAttributes(
    vendor: string,
    response: Record<string, any>,
    isStream = false,
  ) {
    switch (vendor) {
      case "ai21": {
        return {
<<<<<<< HEAD
          [`${SpanAttributes.ATTR_GEN_AI_COMPLETION}.0.finish_reason`]:
            response["completions"][0]["finishReason"]["reason"],
          [`${SpanAttributes.ATTR_GEN_AI_COMPLETION}.0.role`]: "assistant",
          ...(this._shouldSendPrompts()
            ? {
                [`${SpanAttributes.ATTR_GEN_AI_COMPLETION}.0.content`]:
=======
          [`${ATTR_GEN_AI_COMPLETION}.0.finish_reason`]:
            response["completions"][0]["finishReason"]["reason"],
          [`${ATTR_GEN_AI_COMPLETION}.0.role`]: "assistant",
          ...(this._shouldSendPrompts()
            ? {
                [`${ATTR_GEN_AI_COMPLETION}.0.content`]:
>>>>>>> 8e05349a
                  response["completions"][0]["data"]["text"],
              }
            : {}),
        };
      }
      case "amazon": {
        return {
<<<<<<< HEAD
          [`${SpanAttributes.ATTR_GEN_AI_COMPLETION}.0.finish_reason`]: isStream
            ? response["completionReason"]
            : response["results"][0]["completionReason"],
          [`${SpanAttributes.ATTR_GEN_AI_COMPLETION}.0.role`]: "assistant",
          [SpanAttributes.ATTR_GEN_AI_USAGE_PROMPT_TOKENS]:
            response["inputTextTokenCount"],
          [SpanAttributes.ATTR_GEN_AI_USAGE_COMPLETION_TOKENS]: isStream
=======
          [`${ATTR_GEN_AI_COMPLETION}.0.finish_reason`]: isStream
            ? response["completionReason"]
            : response["results"][0]["completionReason"],
          [`${ATTR_GEN_AI_COMPLETION}.0.role`]: "assistant",
          [ATTR_GEN_AI_USAGE_PROMPT_TOKENS]: response["inputTextTokenCount"],
          [ATTR_GEN_AI_USAGE_COMPLETION_TOKENS]: isStream
>>>>>>> 8e05349a
            ? response["totalOutputTextTokenCount"]
            : response["results"][0]["tokenCount"],
          [SpanAttributes.LLM_USAGE_TOTAL_TOKENS]: isStream
            ? response["inputTextTokenCount"] +
              response["totalOutputTextTokenCount"]
            : response["inputTextTokenCount"] +
              response["results"][0]["tokenCount"],
          ...(this._shouldSendPrompts()
            ? {
<<<<<<< HEAD
                [`${SpanAttributes.ATTR_GEN_AI_COMPLETION}.0.content`]: isStream
=======
                [`${ATTR_GEN_AI_COMPLETION}.0.content`]: isStream
>>>>>>> 8e05349a
                  ? response["outputText"]
                  : response["results"][0]["outputText"],
              }
            : {}),
        };
      }
      case "anthropic": {
        const baseAttributes = {
<<<<<<< HEAD
          [`${SpanAttributes.ATTR_GEN_AI_COMPLETION}.0.finish_reason`]:
            response["stop_reason"],
          [`${SpanAttributes.ATTR_GEN_AI_COMPLETION}.0.role`]: "assistant",
=======
          [`${ATTR_GEN_AI_COMPLETION}.0.finish_reason`]:
            response["stop_reason"],
          [`${ATTR_GEN_AI_COMPLETION}.0.role`]: "assistant",
>>>>>>> 8e05349a
        };

        if (!this._shouldSendPrompts()) {
          return baseAttributes;
        }

        // Handle new messages API format response
        if (response["content"]) {
          const content = Array.isArray(response["content"])
            ? response["content"].map((c: any) => c.text || c).join("")
            : response["content"];
          return {
            ...baseAttributes,
<<<<<<< HEAD
            [`${SpanAttributes.ATTR_GEN_AI_COMPLETION}.0.content`]: content,
=======
            [`${ATTR_GEN_AI_COMPLETION}.0.content`]: content,
>>>>>>> 8e05349a
          };
        }

        // Handle legacy completion format
        if (response["completion"]) {
          return {
            ...baseAttributes,
<<<<<<< HEAD
            [`${SpanAttributes.ATTR_GEN_AI_COMPLETION}.0.content`]:
              response["completion"],
=======
            [`${ATTR_GEN_AI_COMPLETION}.0.content`]: response["completion"],
>>>>>>> 8e05349a
          };
        }

        return baseAttributes;
      }
      case "cohere": {
        const baseAttributes = {
<<<<<<< HEAD
          [`${SpanAttributes.ATTR_GEN_AI_COMPLETION}.0.finish_reason`]:
            response["generations"]?.[0]?.["finish_reason"],
          [`${SpanAttributes.ATTR_GEN_AI_COMPLETION}.0.role`]: "assistant",
          ...(this._shouldSendPrompts()
            ? {
                [`${SpanAttributes.ATTR_GEN_AI_COMPLETION}.0.content`]:
=======
          [`${ATTR_GEN_AI_COMPLETION}.0.finish_reason`]:
            response["generations"]?.[0]?.["finish_reason"],
          [`${ATTR_GEN_AI_COMPLETION}.0.role`]: "assistant",
          ...(this._shouldSendPrompts()
            ? {
                [`${ATTR_GEN_AI_COMPLETION}.0.content`]:
>>>>>>> 8e05349a
                  response["generations"]?.[0]?.["text"],
              }
            : {}),
        };

        // Add token usage if available
        if (response["meta"] && response["meta"]["billed_units"]) {
          const billedUnits = response["meta"]["billed_units"];
          return {
            ...baseAttributes,
<<<<<<< HEAD
            [SpanAttributes.ATTR_GEN_AI_USAGE_PROMPT_TOKENS]:
              billedUnits["input_tokens"],
            [SpanAttributes.ATTR_GEN_AI_USAGE_COMPLETION_TOKENS]:
              billedUnits["output_tokens"],
=======
            [ATTR_GEN_AI_USAGE_PROMPT_TOKENS]: billedUnits["input_tokens"],
            [ATTR_GEN_AI_USAGE_COMPLETION_TOKENS]: billedUnits["output_tokens"],
>>>>>>> 8e05349a
            [SpanAttributes.LLM_USAGE_TOTAL_TOKENS]:
              (billedUnits["input_tokens"] || 0) +
              (billedUnits["output_tokens"] || 0),
          };
        }

        return baseAttributes;
      }
      case "meta": {
        return {
<<<<<<< HEAD
          [`${SpanAttributes.ATTR_GEN_AI_COMPLETION}.0.finish_reason`]:
            response["stop_reason"],
          [`${SpanAttributes.ATTR_GEN_AI_COMPLETION}.0.role`]: "assistant",
          [SpanAttributes.ATTR_GEN_AI_USAGE_PROMPT_TOKENS]:
            response["prompt_token_count"],
          [SpanAttributes.ATTR_GEN_AI_USAGE_COMPLETION_TOKENS]:
=======
          [`${ATTR_GEN_AI_COMPLETION}.0.finish_reason`]:
            response["stop_reason"],
          [`${ATTR_GEN_AI_COMPLETION}.0.role`]: "assistant",
          [ATTR_GEN_AI_USAGE_PROMPT_TOKENS]: response["prompt_token_count"],
          [ATTR_GEN_AI_USAGE_COMPLETION_TOKENS]:
>>>>>>> 8e05349a
            response["generation_token_count"],
          [SpanAttributes.LLM_USAGE_TOTAL_TOKENS]:
            response["prompt_token_count"] + response["generation_token_count"],
          ...(this._shouldSendPrompts()
            ? {
<<<<<<< HEAD
                [`${SpanAttributes.ATTR_GEN_AI_COMPLETION}.0.content`]:
                  response["generation"],
=======
                [`${ATTR_GEN_AI_COMPLETION}.0.content`]: response["generation"],
>>>>>>> 8e05349a
              }
            : {}),
        };
      }
      default:
        return {};
    }
  }

  private _shouldSendPrompts() {
    const contextShouldSendPrompts = context
      .active()
      .getValue(CONTEXT_KEY_ALLOW_TRACE_CONTENT);

    if (contextShouldSendPrompts !== undefined) {
      return contextShouldSendPrompts;
    }

    return this._config.traceContent !== undefined
      ? this._config.traceContent
      : true;
  }

  private _extractVendorAndModel(modelId: string): {
    modelVendor: string;
    model: string;
  } {
    if (!modelId) {
      return { modelVendor: "", model: "" };
    }

    const parts = modelId.split(".");
    return {
      modelVendor: parts[0] || "",
      model: parts[1] || "",
    };
  }
}<|MERGE_RESOLUTION|>--- conflicted
+++ resolved
@@ -169,15 +169,9 @@
       );
 
       attributes = {
-<<<<<<< HEAD
-        [SpanAttributes.ATTR_GEN_AI_SYSTEM]: "AWS",
-        [SpanAttributes.ATTR_GEN_AI_REQUEST_MODEL]: model,
-        [SpanAttributes.ATTR_GEN_AI_RESPONSE_MODEL]: input.modelId,
-=======
         [ATTR_GEN_AI_SYSTEM]: "AWS",
         [ATTR_GEN_AI_REQUEST_MODEL]: model,
         [ATTR_GEN_AI_RESPONSE_MODEL]: input.modelId,
->>>>>>> 8e05349a
         [SpanAttributes.LLM_REQUEST_TYPE]: LLMRequestTypeValues.COMPLETION,
       };
 
@@ -216,21 +210,11 @@
             ? (span["attributes"] as Record<string, any>)
             : {};
 
-<<<<<<< HEAD
-        if (SpanAttributes.ATTR_GEN_AI_SYSTEM in attributes) {
-          const modelId = attributes[
-            SpanAttributes.ATTR_GEN_AI_RESPONSE_MODEL
-          ] as string;
-          const { modelVendor, model } = this._extractVendorAndModel(modelId);
-
-          span.setAttribute(SpanAttributes.ATTR_GEN_AI_RESPONSE_MODEL, model);
-=======
         if (ATTR_GEN_AI_SYSTEM in attributes) {
           const modelId = attributes[ATTR_GEN_AI_RESPONSE_MODEL] as string;
           const { modelVendor, model } = this._extractVendorAndModel(modelId);
 
           span.setAttribute(ATTR_GEN_AI_RESPONSE_MODEL, model);
->>>>>>> 8e05349a
 
           if (!(result.body instanceof Object.getPrototypeOf(Uint8Array))) {
             const rawRes = result.body as AsyncIterable<bedrock.ResponseStream>;
@@ -244,21 +228,13 @@
 
               if ("amazon-bedrock-invocationMetrics" in parsedResponse) {
                 span.setAttribute(
-<<<<<<< HEAD
-                  SpanAttributes.ATTR_GEN_AI_USAGE_PROMPT_TOKENS,
-=======
                   ATTR_GEN_AI_USAGE_PROMPT_TOKENS,
->>>>>>> 8e05349a
                   parsedResponse["amazon-bedrock-invocationMetrics"][
                     "inputTokenCount"
                   ],
                 );
                 span.setAttribute(
-<<<<<<< HEAD
-                  SpanAttributes.ATTR_GEN_AI_USAGE_COMPLETION_TOKENS,
-=======
                   ATTR_GEN_AI_USAGE_COMPLETION_TOKENS,
->>>>>>> 8e05349a
                   parsedResponse["amazon-bedrock-invocationMetrics"][
                     "outputTokenCount"
                   ],
@@ -285,22 +261,11 @@
               if (this._shouldSendPrompts()) {
                 // Update local value with attribute value that was set by _setResponseAttributes
                 streamedContent +=
-<<<<<<< HEAD
-                  responseAttributes[
-                    `${SpanAttributes.ATTR_GEN_AI_COMPLETION}.0.content`
-                  ];
-                // re-assign the new value to responseAttributes
-                responseAttributes = {
-                  ...responseAttributes,
-                  [`${SpanAttributes.ATTR_GEN_AI_COMPLETION}.0.content`]:
-                    streamedContent,
-=======
                   responseAttributes[`${ATTR_GEN_AI_COMPLETION}.0.content`];
                 // re-assign the new value to responseAttributes
                 responseAttributes = {
                   ...responseAttributes,
                   [`${ATTR_GEN_AI_COMPLETION}.0.content`]: streamedContent,
->>>>>>> 8e05349a
                 };
               }
 
@@ -339,17 +304,9 @@
     switch (vendor) {
       case "ai21": {
         return {
-<<<<<<< HEAD
-          [SpanAttributes.ATTR_GEN_AI_REQUEST_TOP_P]: requestBody["topP"],
-          [SpanAttributes.ATTR_GEN_AI_REQUEST_TEMPERATURE]:
-            requestBody["temperature"],
-          [SpanAttributes.ATTR_GEN_AI_REQUEST_MAX_TOKENS]:
-            requestBody["maxTokens"],
-=======
           [ATTR_GEN_AI_REQUEST_TOP_P]: requestBody["topP"],
           [ATTR_GEN_AI_REQUEST_TEMPERATURE]: requestBody["temperature"],
           [ATTR_GEN_AI_REQUEST_MAX_TOKENS]: requestBody["maxTokens"],
->>>>>>> 8e05349a
           [SpanAttributes.LLM_PRESENCE_PENALTY]:
             requestBody["presencePenalty"]["scale"],
           [SpanAttributes.LLM_FREQUENCY_PENALTY]:
@@ -358,64 +315,36 @@
           // Prompt & Role
           ...(this._shouldSendPrompts()
             ? {
-<<<<<<< HEAD
-                [`${SpanAttributes.ATTR_GEN_AI_PROMPT}.0.role`]: "user",
-                [`${SpanAttributes.ATTR_GEN_AI_PROMPT}.0.content`]:
-                  requestBody["prompt"],
-=======
                 [`${ATTR_GEN_AI_PROMPT}.0.role`]: "user",
                 [`${ATTR_GEN_AI_PROMPT}.0.content`]: requestBody["prompt"],
->>>>>>> 8e05349a
               }
             : {}),
         };
       }
       case "amazon": {
         return {
-<<<<<<< HEAD
-          [SpanAttributes.ATTR_GEN_AI_REQUEST_TOP_P]:
-            requestBody["textGenerationConfig"]["topP"],
-          [SpanAttributes.ATTR_GEN_AI_REQUEST_TEMPERATURE]:
-            requestBody["textGenerationConfig"]["temperature"],
-          [SpanAttributes.ATTR_GEN_AI_REQUEST_MAX_TOKENS]:
-=======
           [ATTR_GEN_AI_REQUEST_TOP_P]:
             requestBody["textGenerationConfig"]["topP"],
           [ATTR_GEN_AI_REQUEST_TEMPERATURE]:
             requestBody["textGenerationConfig"]["temperature"],
           [ATTR_GEN_AI_REQUEST_MAX_TOKENS]:
->>>>>>> 8e05349a
             requestBody["textGenerationConfig"]["maxTokenCount"],
 
           // Prompt & Role
           ...(this._shouldSendPrompts()
             ? {
-<<<<<<< HEAD
-                [`${SpanAttributes.ATTR_GEN_AI_PROMPT}.0.role`]: "user",
-                [`${SpanAttributes.ATTR_GEN_AI_PROMPT}.0.content`]:
-                  requestBody["inputText"],
-=======
                 [`${ATTR_GEN_AI_PROMPT}.0.role`]: "user",
                 [`${ATTR_GEN_AI_PROMPT}.0.content`]: requestBody["inputText"],
->>>>>>> 8e05349a
               }
             : {}),
         };
       }
       case "anthropic": {
         const baseAttributes = {
-<<<<<<< HEAD
-          [SpanAttributes.ATTR_GEN_AI_REQUEST_TOP_P]: requestBody["top_p"],
-          [SpanAttributes.LLM_TOP_K]: requestBody["top_k"],
-          [SpanAttributes.ATTR_GEN_AI_REQUEST_TEMPERATURE]:
-            requestBody["temperature"],
-          [SpanAttributes.ATTR_GEN_AI_REQUEST_MAX_TOKENS]:
-=======
           [ATTR_GEN_AI_REQUEST_TOP_P]: requestBody["top_p"],
           [SpanAttributes.LLM_TOP_K]: requestBody["top_k"],
           [ATTR_GEN_AI_REQUEST_TEMPERATURE]: requestBody["temperature"],
           [ATTR_GEN_AI_REQUEST_MAX_TOKENS]:
->>>>>>> 8e05349a
             requestBody["max_tokens_to_sample"] || requestBody["max_tokens"],
         };
 
@@ -427,18 +356,9 @@
         if (requestBody["messages"]) {
           const promptAttributes: Record<string, any> = {};
           requestBody["messages"].forEach((message: any, index: number) => {
-<<<<<<< HEAD
-            promptAttributes[
-              `${SpanAttributes.ATTR_GEN_AI_PROMPT}.${index}.role`
-            ] = message.role;
-            promptAttributes[
-              `${SpanAttributes.ATTR_GEN_AI_PROMPT}.${index}.content`
-            ] =
-=======
             promptAttributes[`${ATTR_GEN_AI_PROMPT}.${index}.role`] =
               message.role;
             promptAttributes[`${ATTR_GEN_AI_PROMPT}.${index}.content`] =
->>>>>>> 8e05349a
               typeof message.content === "string"
                 ? message.content
                 : JSON.stringify(message.content);
@@ -450,15 +370,8 @@
         if (requestBody["prompt"]) {
           return {
             ...baseAttributes,
-<<<<<<< HEAD
-            [`${SpanAttributes.ATTR_GEN_AI_PROMPT}.0.role`]: "user",
-            [`${SpanAttributes.ATTR_GEN_AI_PROMPT}.0.content`]: requestBody[
-              "prompt"
-            ]
-=======
             [`${ATTR_GEN_AI_PROMPT}.0.role`]: "user",
             [`${ATTR_GEN_AI_PROMPT}.0.content`]: requestBody["prompt"]
->>>>>>> 8e05349a
               // The format is removing when we are setting span attribute
               .replace("\n\nHuman:", "")
               .replace("\n\nAssistant:", ""),
@@ -469,30 +382,16 @@
       }
       case "cohere": {
         return {
-<<<<<<< HEAD
-          [SpanAttributes.ATTR_GEN_AI_REQUEST_TOP_P]: requestBody["p"],
-          [SpanAttributes.LLM_TOP_K]: requestBody["k"],
-          [SpanAttributes.ATTR_GEN_AI_REQUEST_TEMPERATURE]:
-            requestBody["temperature"],
-          [SpanAttributes.ATTR_GEN_AI_REQUEST_MAX_TOKENS]:
-            requestBody["max_tokens"],
-=======
           [ATTR_GEN_AI_REQUEST_TOP_P]: requestBody["p"],
           [SpanAttributes.LLM_TOP_K]: requestBody["k"],
           [ATTR_GEN_AI_REQUEST_TEMPERATURE]: requestBody["temperature"],
           [ATTR_GEN_AI_REQUEST_MAX_TOKENS]: requestBody["max_tokens"],
->>>>>>> 8e05349a
 
           // Prompt & Role
           ...(this._shouldSendPrompts()
             ? {
-<<<<<<< HEAD
-                [`${SpanAttributes.ATTR_GEN_AI_PROMPT}.0.role`]: "user",
-                [`${SpanAttributes.ATTR_GEN_AI_PROMPT}.0.content`]:
-=======
                 [`${ATTR_GEN_AI_PROMPT}.0.role`]: "user",
                 [`${ATTR_GEN_AI_PROMPT}.0.content`]:
->>>>>>> 8e05349a
                   requestBody["message"] || requestBody["prompt"],
               }
             : {}),
@@ -500,29 +399,15 @@
       }
       case "meta": {
         return {
-<<<<<<< HEAD
-          [SpanAttributes.ATTR_GEN_AI_REQUEST_TOP_P]: requestBody["top_p"],
-          [SpanAttributes.ATTR_GEN_AI_REQUEST_TEMPERATURE]:
-            requestBody["temperature"],
-          [SpanAttributes.ATTR_GEN_AI_REQUEST_MAX_TOKENS]:
-            requestBody["max_gen_len"],
-=======
           [ATTR_GEN_AI_REQUEST_TOP_P]: requestBody["top_p"],
           [ATTR_GEN_AI_REQUEST_TEMPERATURE]: requestBody["temperature"],
           [ATTR_GEN_AI_REQUEST_MAX_TOKENS]: requestBody["max_gen_len"],
->>>>>>> 8e05349a
 
           // Prompt & Role
           ...(this._shouldSendPrompts()
             ? {
-<<<<<<< HEAD
-                [`${SpanAttributes.ATTR_GEN_AI_PROMPT}.0.role`]: "user",
-                [`${SpanAttributes.ATTR_GEN_AI_PROMPT}.0.content`]:
-                  requestBody["prompt"],
-=======
                 [`${ATTR_GEN_AI_PROMPT}.0.role`]: "user",
                 [`${ATTR_GEN_AI_PROMPT}.0.content`]: requestBody["prompt"],
->>>>>>> 8e05349a
               }
             : {}),
         };
@@ -540,21 +425,12 @@
     switch (vendor) {
       case "ai21": {
         return {
-<<<<<<< HEAD
-          [`${SpanAttributes.ATTR_GEN_AI_COMPLETION}.0.finish_reason`]:
-            response["completions"][0]["finishReason"]["reason"],
-          [`${SpanAttributes.ATTR_GEN_AI_COMPLETION}.0.role`]: "assistant",
-          ...(this._shouldSendPrompts()
-            ? {
-                [`${SpanAttributes.ATTR_GEN_AI_COMPLETION}.0.content`]:
-=======
           [`${ATTR_GEN_AI_COMPLETION}.0.finish_reason`]:
             response["completions"][0]["finishReason"]["reason"],
           [`${ATTR_GEN_AI_COMPLETION}.0.role`]: "assistant",
           ...(this._shouldSendPrompts()
             ? {
                 [`${ATTR_GEN_AI_COMPLETION}.0.content`]:
->>>>>>> 8e05349a
                   response["completions"][0]["data"]["text"],
               }
             : {}),
@@ -562,22 +438,12 @@
       }
       case "amazon": {
         return {
-<<<<<<< HEAD
-          [`${SpanAttributes.ATTR_GEN_AI_COMPLETION}.0.finish_reason`]: isStream
-            ? response["completionReason"]
-            : response["results"][0]["completionReason"],
-          [`${SpanAttributes.ATTR_GEN_AI_COMPLETION}.0.role`]: "assistant",
-          [SpanAttributes.ATTR_GEN_AI_USAGE_PROMPT_TOKENS]:
-            response["inputTextTokenCount"],
-          [SpanAttributes.ATTR_GEN_AI_USAGE_COMPLETION_TOKENS]: isStream
-=======
           [`${ATTR_GEN_AI_COMPLETION}.0.finish_reason`]: isStream
             ? response["completionReason"]
             : response["results"][0]["completionReason"],
           [`${ATTR_GEN_AI_COMPLETION}.0.role`]: "assistant",
           [ATTR_GEN_AI_USAGE_PROMPT_TOKENS]: response["inputTextTokenCount"],
           [ATTR_GEN_AI_USAGE_COMPLETION_TOKENS]: isStream
->>>>>>> 8e05349a
             ? response["totalOutputTextTokenCount"]
             : response["results"][0]["tokenCount"],
           [SpanAttributes.LLM_USAGE_TOTAL_TOKENS]: isStream
@@ -587,11 +453,7 @@
               response["results"][0]["tokenCount"],
           ...(this._shouldSendPrompts()
             ? {
-<<<<<<< HEAD
-                [`${SpanAttributes.ATTR_GEN_AI_COMPLETION}.0.content`]: isStream
-=======
                 [`${ATTR_GEN_AI_COMPLETION}.0.content`]: isStream
->>>>>>> 8e05349a
                   ? response["outputText"]
                   : response["results"][0]["outputText"],
               }
@@ -600,15 +462,9 @@
       }
       case "anthropic": {
         const baseAttributes = {
-<<<<<<< HEAD
-          [`${SpanAttributes.ATTR_GEN_AI_COMPLETION}.0.finish_reason`]:
-            response["stop_reason"],
-          [`${SpanAttributes.ATTR_GEN_AI_COMPLETION}.0.role`]: "assistant",
-=======
           [`${ATTR_GEN_AI_COMPLETION}.0.finish_reason`]:
             response["stop_reason"],
           [`${ATTR_GEN_AI_COMPLETION}.0.role`]: "assistant",
->>>>>>> 8e05349a
         };
 
         if (!this._shouldSendPrompts()) {
@@ -622,11 +478,7 @@
             : response["content"];
           return {
             ...baseAttributes,
-<<<<<<< HEAD
-            [`${SpanAttributes.ATTR_GEN_AI_COMPLETION}.0.content`]: content,
-=======
             [`${ATTR_GEN_AI_COMPLETION}.0.content`]: content,
->>>>>>> 8e05349a
           };
         }
 
@@ -634,12 +486,7 @@
         if (response["completion"]) {
           return {
             ...baseAttributes,
-<<<<<<< HEAD
-            [`${SpanAttributes.ATTR_GEN_AI_COMPLETION}.0.content`]:
-              response["completion"],
-=======
             [`${ATTR_GEN_AI_COMPLETION}.0.content`]: response["completion"],
->>>>>>> 8e05349a
           };
         }
 
@@ -647,21 +494,12 @@
       }
       case "cohere": {
         const baseAttributes = {
-<<<<<<< HEAD
-          [`${SpanAttributes.ATTR_GEN_AI_COMPLETION}.0.finish_reason`]:
-            response["generations"]?.[0]?.["finish_reason"],
-          [`${SpanAttributes.ATTR_GEN_AI_COMPLETION}.0.role`]: "assistant",
-          ...(this._shouldSendPrompts()
-            ? {
-                [`${SpanAttributes.ATTR_GEN_AI_COMPLETION}.0.content`]:
-=======
           [`${ATTR_GEN_AI_COMPLETION}.0.finish_reason`]:
             response["generations"]?.[0]?.["finish_reason"],
           [`${ATTR_GEN_AI_COMPLETION}.0.role`]: "assistant",
           ...(this._shouldSendPrompts()
             ? {
                 [`${ATTR_GEN_AI_COMPLETION}.0.content`]:
->>>>>>> 8e05349a
                   response["generations"]?.[0]?.["text"],
               }
             : {}),
@@ -672,15 +510,8 @@
           const billedUnits = response["meta"]["billed_units"];
           return {
             ...baseAttributes,
-<<<<<<< HEAD
-            [SpanAttributes.ATTR_GEN_AI_USAGE_PROMPT_TOKENS]:
-              billedUnits["input_tokens"],
-            [SpanAttributes.ATTR_GEN_AI_USAGE_COMPLETION_TOKENS]:
-              billedUnits["output_tokens"],
-=======
             [ATTR_GEN_AI_USAGE_PROMPT_TOKENS]: billedUnits["input_tokens"],
             [ATTR_GEN_AI_USAGE_COMPLETION_TOKENS]: billedUnits["output_tokens"],
->>>>>>> 8e05349a
             [SpanAttributes.LLM_USAGE_TOTAL_TOKENS]:
               (billedUnits["input_tokens"] || 0) +
               (billedUnits["output_tokens"] || 0),
@@ -691,31 +522,17 @@
       }
       case "meta": {
         return {
-<<<<<<< HEAD
-          [`${SpanAttributes.ATTR_GEN_AI_COMPLETION}.0.finish_reason`]:
-            response["stop_reason"],
-          [`${SpanAttributes.ATTR_GEN_AI_COMPLETION}.0.role`]: "assistant",
-          [SpanAttributes.ATTR_GEN_AI_USAGE_PROMPT_TOKENS]:
-            response["prompt_token_count"],
-          [SpanAttributes.ATTR_GEN_AI_USAGE_COMPLETION_TOKENS]:
-=======
           [`${ATTR_GEN_AI_COMPLETION}.0.finish_reason`]:
             response["stop_reason"],
           [`${ATTR_GEN_AI_COMPLETION}.0.role`]: "assistant",
           [ATTR_GEN_AI_USAGE_PROMPT_TOKENS]: response["prompt_token_count"],
           [ATTR_GEN_AI_USAGE_COMPLETION_TOKENS]:
->>>>>>> 8e05349a
             response["generation_token_count"],
           [SpanAttributes.LLM_USAGE_TOTAL_TOKENS]:
             response["prompt_token_count"] + response["generation_token_count"],
           ...(this._shouldSendPrompts()
             ? {
-<<<<<<< HEAD
-                [`${SpanAttributes.ATTR_GEN_AI_COMPLETION}.0.content`]:
-                  response["generation"],
-=======
                 [`${ATTR_GEN_AI_COMPLETION}.0.content`]: response["generation"],
->>>>>>> 8e05349a
               }
             : {}),
         };
