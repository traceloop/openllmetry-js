/*
 * Copyright Traceloop
 *
 * Licensed under the Apache License, Version 2.0 (the "License");
 * you may not use this file except in compliance with the License.
 * You may obtain a copy of the License at
 *
 *      https://www.apache.org/licenses/LICENSE-2.0
 *
 * Unless required by applicable law or agreed to in writing, software
 * distributed under the License is distributed on an "AS IS" BASIS,
 * WITHOUT WARRANTIES OR CONDITIONS OF ANY KIND, either express or implied.
 * See the License for the specific language governing permissions and
 * limitations under the License.
 */

import { context } from "@opentelemetry/api";
import { AsyncHooksContextManager } from "@opentelemetry/context-async-hooks";
import { BedrockInstrumentation } from "../src/instrumentation";
import * as assert from "assert";
import {
  NodeTracerProvider,
  InMemorySpanExporter,
  SimpleSpanProcessor,
} from "@opentelemetry/sdk-trace-node";
import * as bedrockModule from "@aws-sdk/client-bedrock-runtime";
import { NodeHttpHandler } from "@smithy/node-http-handler";
import { SpanAttributes } from "@traceloop/ai-semantic-conventions";
import {
  ATTR_GEN_AI_COMPLETION,
  ATTR_GEN_AI_PROMPT,
  ATTR_GEN_AI_REQUEST_MAX_TOKENS,
  ATTR_GEN_AI_REQUEST_MODEL,
  ATTR_GEN_AI_REQUEST_TEMPERATURE,
  ATTR_GEN_AI_REQUEST_TOP_P,
  ATTR_GEN_AI_SYSTEM,
  ATTR_GEN_AI_USAGE_COMPLETION_TOKENS,
  ATTR_GEN_AI_USAGE_PROMPT_TOKENS,
} from "@opentelemetry/semantic-conventions/incubating";

import { Polly, setupMocha as setupPolly } from "@pollyjs/core";
import NodeHttpAdapter from "@pollyjs/adapter-node-http";
import FetchAdapter from "@pollyjs/adapter-fetch";
import FSPersister from "@pollyjs/persister-fs";

const memoryExporter = new InMemorySpanExporter();

Polly.register(NodeHttpAdapter);
Polly.register(FetchAdapter);
Polly.register(FSPersister);

describe("Test Amazon Titan with AWS Bedrock Instrumentation", () => {
  const provider = new NodeTracerProvider({
    spanProcessors: [new SimpleSpanProcessor(memoryExporter)],
  });
  let instrumentation: BedrockInstrumentation;
  let contextManager: AsyncHooksContextManager;
  let bedrock: typeof bedrockModule;
  let bedrockRuntimeClient: bedrockModule.BedrockRuntimeClient;

  setupPolly({
    adapters: ["node-http", "fetch"],
    persister: "fs",
    recordIfMissing: process.env.RECORD_MODE === "NEW",
    recordFailedRequests: true,
    mode: process.env.RECORD_MODE === "NEW" ? "record" : "replay",
    matchRequestsBy: {
      headers: false,
      url: {
        protocol: true,
        hostname: true,
        pathname: true,
        query: false,
      },
    },
    logging: true,
  });

  before(async () => {
    // span processor is already set up during provider initialization
    instrumentation = new BedrockInstrumentation();
    instrumentation.setTracerProvider(provider);
    bedrock = await import("@aws-sdk/client-bedrock-runtime");

    bedrockRuntimeClient = new bedrock.BedrockRuntimeClient(
      process.env.RECORD_MODE !== "NEW"
        ? {
            region: "us-east-1",
            credentials: { accessKeyId: "test", secretAccessKey: "test" },
            requestHandler: new NodeHttpHandler(),
          }
        : {},
    );
  });

  after(() => {
    instrumentation.disable();
  });

  beforeEach(function () {
    contextManager = new AsyncHooksContextManager().enable();
    context.setGlobalContextManager(contextManager);

    const { server } = this.polly as Polly;
    server.any().on("beforePersist", (_req, recording) => {
      recording.request.headers = recording.request.headers.filter(
        ({ name }: { name: string }) =>
          name != "authorization" &&
          name != "x-amz-content-sha256" &&
          name != "amz-sdk-invocation-id" &&
          name != "x-amz-date",
      );
    });
  });

  afterEach(() => {
    memoryExporter.reset();
    context.disable();
  });

  it("should set request and response attributes in span for given prompt", async () => {
    const prompt = `What are the 4 cardinal directions?`;
    const params = {
      inputText: prompt,
      textGenerationConfig: {
        maxTokenCount: 4096,
        stopSequences: [],
        temperature: 0,
        topP: 1,
      },
    };
    const input = {
      modelId: "amazon.titan-text-express-v1",
      contentType: "application/json",
      accept: "application/json",
      body: JSON.stringify(params),
    };

    const [, model] = input.modelId.split(".");

    const command = new bedrock.InvokeModelCommand(input);
    const response = await bedrockRuntimeClient.send(command);
    const jsonString = new TextDecoder().decode(response.body);
    const parsedResponse = JSON.parse(jsonString);

    const spans = memoryExporter.getFinishedSpans();

    const attributes = spans[0].attributes;
<<<<<<< HEAD
    assert.strictEqual(attributes[SpanAttributes.ATTR_GEN_AI_SYSTEM], "AWS");
=======
    assert.strictEqual(attributes[ATTR_GEN_AI_SYSTEM], "AWS");
>>>>>>> 8e05349a
    assert.strictEqual(
      attributes[SpanAttributes.LLM_REQUEST_TYPE],
      "completion",
    );
<<<<<<< HEAD
    assert.strictEqual(
      attributes[SpanAttributes.ATTR_GEN_AI_REQUEST_MODEL],
      model,
    );
    assert.strictEqual(
      attributes[SpanAttributes.ATTR_GEN_AI_REQUEST_TOP_P],
      params.textGenerationConfig.topP,
    );
    assert.strictEqual(
      attributes[SpanAttributes.ATTR_GEN_AI_REQUEST_TEMPERATURE],
      params.textGenerationConfig.temperature,
    );
    assert.strictEqual(
      attributes[SpanAttributes.ATTR_GEN_AI_REQUEST_MAX_TOKENS],
=======
    assert.strictEqual(attributes[ATTR_GEN_AI_REQUEST_MODEL], model);
    assert.strictEqual(
      attributes[ATTR_GEN_AI_REQUEST_TOP_P],
      params.textGenerationConfig.topP,
    );
    assert.strictEqual(
      attributes[ATTR_GEN_AI_REQUEST_TEMPERATURE],
      params.textGenerationConfig.temperature,
    );
    assert.strictEqual(
      attributes[ATTR_GEN_AI_REQUEST_MAX_TOKENS],
>>>>>>> 8e05349a
      params.textGenerationConfig.maxTokenCount,
    );
    assert.strictEqual(attributes[`${ATTR_GEN_AI_PROMPT}.0.role`], "user");
    assert.strictEqual(attributes[`${ATTR_GEN_AI_PROMPT}.0.content`], prompt);
    assert.strictEqual(attributes[ATTR_GEN_AI_REQUEST_MODEL], model);
    assert.strictEqual(
<<<<<<< HEAD
      attributes[`${SpanAttributes.ATTR_GEN_AI_PROMPT}.0.role`],
      "user",
    );
    assert.strictEqual(
      attributes[`${SpanAttributes.ATTR_GEN_AI_PROMPT}.0.content`],
      prompt,
    );
    assert.strictEqual(
      attributes[SpanAttributes.ATTR_GEN_AI_REQUEST_MODEL],
      model,
    );
    assert.strictEqual(
      attributes[`${SpanAttributes.ATTR_GEN_AI_COMPLETION}.0.role`],
      "assistant",
    );
    assert.strictEqual(
      attributes[SpanAttributes.ATTR_GEN_AI_USAGE_PROMPT_TOKENS],
      parsedResponse["inputTextTokenCount"],
    );
    assert.strictEqual(
      attributes[SpanAttributes.ATTR_GEN_AI_USAGE_COMPLETION_TOKENS],
=======
      attributes[`${ATTR_GEN_AI_COMPLETION}.0.role`],
      "assistant",
    );
    assert.strictEqual(
      attributes[ATTR_GEN_AI_USAGE_PROMPT_TOKENS],
      parsedResponse["inputTextTokenCount"],
    );
    assert.strictEqual(
      attributes[ATTR_GEN_AI_USAGE_COMPLETION_TOKENS],
>>>>>>> 8e05349a
      parsedResponse["results"][0]["tokenCount"],
    );
    assert.strictEqual(
      attributes[SpanAttributes.LLM_USAGE_TOTAL_TOKENS],
      parsedResponse["inputTextTokenCount"] +
        parsedResponse["results"][0]["tokenCount"],
    );
    assert.strictEqual(
<<<<<<< HEAD
      attributes[`${SpanAttributes.ATTR_GEN_AI_COMPLETION}.0.finish_reason`],
      parsedResponse["results"][0]["completionReason"],
    );
    assert.strictEqual(
      attributes[`${SpanAttributes.ATTR_GEN_AI_COMPLETION}.0.content`],
=======
      attributes[`${ATTR_GEN_AI_COMPLETION}.0.finish_reason`],
      parsedResponse["results"][0]["completionReason"],
    );
    assert.strictEqual(
      attributes[`${ATTR_GEN_AI_COMPLETION}.0.content`],
>>>>>>> 8e05349a
      parsedResponse["results"][0]["outputText"],
    );
  });

  it("should set request and response attributes in span for given prompt with streaming result", async () => {
    const prompt = `What are the 4 cardinal directions?`;
    const params = {
      inputText: prompt,
      textGenerationConfig: {
        maxTokenCount: 4096,
        stopSequences: [],
        temperature: 0,
        topP: 1,
      },
    };
    const input = {
      modelId: "amazon.titan-text-express-v1",
      contentType: "application/json",
      accept: "application/json",
      body: JSON.stringify(params),
    };

    const [, model] = input.modelId.split(".");

    const command = new bedrock.InvokeModelWithResponseStreamCommand(input);
    const response = await bedrockRuntimeClient.send(command);
    if (response.body) {
      for await (const value of response.body!) {
        const jsonString = new TextDecoder().decode(value.chunk?.bytes);
        const parsedResponse = JSON.parse(jsonString);

        const spans = memoryExporter.getFinishedSpans();

        const attributes = spans[0].attributes;

<<<<<<< HEAD
        assert.strictEqual(
          attributes[SpanAttributes.ATTR_GEN_AI_SYSTEM],
          "AWS",
        );
=======
        assert.strictEqual(attributes[ATTR_GEN_AI_SYSTEM], "AWS");
>>>>>>> 8e05349a
        assert.strictEqual(
          attributes[SpanAttributes.LLM_REQUEST_TYPE],
          "completion",
        );
<<<<<<< HEAD
        assert.strictEqual(
          attributes[SpanAttributes.ATTR_GEN_AI_REQUEST_MODEL],
          model,
        );
        assert.strictEqual(
          attributes[SpanAttributes.ATTR_GEN_AI_REQUEST_TOP_P],
          params.textGenerationConfig.topP,
        );
        assert.strictEqual(
          attributes[SpanAttributes.ATTR_GEN_AI_REQUEST_TEMPERATURE],
          params.textGenerationConfig.temperature,
        );
        assert.strictEqual(
          attributes[SpanAttributes.ATTR_GEN_AI_REQUEST_MAX_TOKENS],
=======
        assert.strictEqual(attributes[ATTR_GEN_AI_REQUEST_MODEL], model);
        assert.strictEqual(
          attributes[ATTR_GEN_AI_REQUEST_TOP_P],
          params.textGenerationConfig.topP,
        );
        assert.strictEqual(
          attributes[ATTR_GEN_AI_REQUEST_TEMPERATURE],
          params.textGenerationConfig.temperature,
        );
        assert.strictEqual(
          attributes[ATTR_GEN_AI_REQUEST_MAX_TOKENS],
>>>>>>> 8e05349a
          params.textGenerationConfig.maxTokenCount,
        );
        assert.strictEqual(attributes[`${ATTR_GEN_AI_PROMPT}.0.role`], "user");
        assert.strictEqual(
<<<<<<< HEAD
          attributes[`${SpanAttributes.ATTR_GEN_AI_PROMPT}.0.role`],
          "user",
        );
        assert.strictEqual(
          attributes[`${SpanAttributes.ATTR_GEN_AI_PROMPT}.0.content`],
          prompt,
        );
        assert.strictEqual(
          attributes[SpanAttributes.ATTR_GEN_AI_REQUEST_MODEL],
          model,
        );
        assert.strictEqual(
          attributes[`${SpanAttributes.ATTR_GEN_AI_COMPLETION}.0.role`],
          "assistant",
        );
        assert.strictEqual(
          attributes[SpanAttributes.ATTR_GEN_AI_USAGE_PROMPT_TOKENS],
          parsedResponse["inputTextTokenCount"],
        );
        assert.strictEqual(
          attributes[SpanAttributes.ATTR_GEN_AI_USAGE_COMPLETION_TOKENS],
=======
          attributes[`${ATTR_GEN_AI_PROMPT}.0.content`],
          prompt,
        );
        assert.strictEqual(attributes[ATTR_GEN_AI_REQUEST_MODEL], model);
        assert.strictEqual(
          attributes[`${ATTR_GEN_AI_COMPLETION}.0.role`],
          "assistant",
        );
        assert.strictEqual(
          attributes[ATTR_GEN_AI_USAGE_PROMPT_TOKENS],
          parsedResponse["inputTextTokenCount"],
        );
        assert.strictEqual(
          attributes[ATTR_GEN_AI_USAGE_COMPLETION_TOKENS],
>>>>>>> 8e05349a
          parsedResponse["totalOutputTextTokenCount"],
        );
        assert.strictEqual(
          attributes[SpanAttributes.LLM_USAGE_TOTAL_TOKENS],
          parsedResponse["inputTextTokenCount"] +
            parsedResponse["totalOutputTextTokenCount"],
        );
        assert.strictEqual(
<<<<<<< HEAD
          attributes[
            `${SpanAttributes.ATTR_GEN_AI_COMPLETION}.0.finish_reason`
          ],
          parsedResponse["completionReason"],
        );
        assert.strictEqual(
          attributes[`${SpanAttributes.ATTR_GEN_AI_COMPLETION}.0.content`],
=======
          attributes[`${ATTR_GEN_AI_COMPLETION}.0.finish_reason`],
          parsedResponse["completionReason"],
        );
        assert.strictEqual(
          attributes[`${ATTR_GEN_AI_COMPLETION}.0.content`],
>>>>>>> 8e05349a
          parsedResponse["outputText"],
        );

        if ("amazon-bedrock-invocationMetrics" in parsedResponse) {
          assert.strictEqual(
<<<<<<< HEAD
            attributes[SpanAttributes.ATTR_GEN_AI_USAGE_PROMPT_TOKENS],
=======
            attributes[ATTR_GEN_AI_USAGE_PROMPT_TOKENS],
>>>>>>> 8e05349a
            parsedResponse["amazon-bedrock-invocationMetrics"][
              "inputTokenCount"
            ],
          );
          assert.strictEqual(
<<<<<<< HEAD
            attributes[SpanAttributes.ATTR_GEN_AI_USAGE_COMPLETION_TOKENS],
=======
            attributes[ATTR_GEN_AI_USAGE_COMPLETION_TOKENS],
>>>>>>> 8e05349a
            parsedResponse["amazon-bedrock-invocationMetrics"][
              "outputTokenCount"
            ],
          );
          assert.strictEqual(
            attributes[SpanAttributes.LLM_USAGE_TOTAL_TOKENS],
            parsedResponse["amazon-bedrock-invocationMetrics"][
              "inputTokenCount"
            ] +
              parsedResponse["amazon-bedrock-invocationMetrics"][
                "outputTokenCount"
              ],
          );
        }
      }
    }
  });
});<|MERGE_RESOLUTION|>--- conflicted
+++ resolved
@@ -146,31 +146,11 @@
     const spans = memoryExporter.getFinishedSpans();
 
     const attributes = spans[0].attributes;
-<<<<<<< HEAD
-    assert.strictEqual(attributes[SpanAttributes.ATTR_GEN_AI_SYSTEM], "AWS");
-=======
     assert.strictEqual(attributes[ATTR_GEN_AI_SYSTEM], "AWS");
->>>>>>> 8e05349a
     assert.strictEqual(
       attributes[SpanAttributes.LLM_REQUEST_TYPE],
       "completion",
     );
-<<<<<<< HEAD
-    assert.strictEqual(
-      attributes[SpanAttributes.ATTR_GEN_AI_REQUEST_MODEL],
-      model,
-    );
-    assert.strictEqual(
-      attributes[SpanAttributes.ATTR_GEN_AI_REQUEST_TOP_P],
-      params.textGenerationConfig.topP,
-    );
-    assert.strictEqual(
-      attributes[SpanAttributes.ATTR_GEN_AI_REQUEST_TEMPERATURE],
-      params.textGenerationConfig.temperature,
-    );
-    assert.strictEqual(
-      attributes[SpanAttributes.ATTR_GEN_AI_REQUEST_MAX_TOKENS],
-=======
     assert.strictEqual(attributes[ATTR_GEN_AI_REQUEST_MODEL], model);
     assert.strictEqual(
       attributes[ATTR_GEN_AI_REQUEST_TOP_P],
@@ -182,36 +162,12 @@
     );
     assert.strictEqual(
       attributes[ATTR_GEN_AI_REQUEST_MAX_TOKENS],
->>>>>>> 8e05349a
       params.textGenerationConfig.maxTokenCount,
     );
     assert.strictEqual(attributes[`${ATTR_GEN_AI_PROMPT}.0.role`], "user");
     assert.strictEqual(attributes[`${ATTR_GEN_AI_PROMPT}.0.content`], prompt);
     assert.strictEqual(attributes[ATTR_GEN_AI_REQUEST_MODEL], model);
     assert.strictEqual(
-<<<<<<< HEAD
-      attributes[`${SpanAttributes.ATTR_GEN_AI_PROMPT}.0.role`],
-      "user",
-    );
-    assert.strictEqual(
-      attributes[`${SpanAttributes.ATTR_GEN_AI_PROMPT}.0.content`],
-      prompt,
-    );
-    assert.strictEqual(
-      attributes[SpanAttributes.ATTR_GEN_AI_REQUEST_MODEL],
-      model,
-    );
-    assert.strictEqual(
-      attributes[`${SpanAttributes.ATTR_GEN_AI_COMPLETION}.0.role`],
-      "assistant",
-    );
-    assert.strictEqual(
-      attributes[SpanAttributes.ATTR_GEN_AI_USAGE_PROMPT_TOKENS],
-      parsedResponse["inputTextTokenCount"],
-    );
-    assert.strictEqual(
-      attributes[SpanAttributes.ATTR_GEN_AI_USAGE_COMPLETION_TOKENS],
-=======
       attributes[`${ATTR_GEN_AI_COMPLETION}.0.role`],
       "assistant",
     );
@@ -221,7 +177,6 @@
     );
     assert.strictEqual(
       attributes[ATTR_GEN_AI_USAGE_COMPLETION_TOKENS],
->>>>>>> 8e05349a
       parsedResponse["results"][0]["tokenCount"],
     );
     assert.strictEqual(
@@ -230,19 +185,11 @@
         parsedResponse["results"][0]["tokenCount"],
     );
     assert.strictEqual(
-<<<<<<< HEAD
-      attributes[`${SpanAttributes.ATTR_GEN_AI_COMPLETION}.0.finish_reason`],
-      parsedResponse["results"][0]["completionReason"],
-    );
-    assert.strictEqual(
-      attributes[`${SpanAttributes.ATTR_GEN_AI_COMPLETION}.0.content`],
-=======
       attributes[`${ATTR_GEN_AI_COMPLETION}.0.finish_reason`],
       parsedResponse["results"][0]["completionReason"],
     );
     assert.strictEqual(
       attributes[`${ATTR_GEN_AI_COMPLETION}.0.content`],
->>>>>>> 8e05349a
       parsedResponse["results"][0]["outputText"],
     );
   });
@@ -278,34 +225,11 @@
 
         const attributes = spans[0].attributes;
 
-<<<<<<< HEAD
-        assert.strictEqual(
-          attributes[SpanAttributes.ATTR_GEN_AI_SYSTEM],
-          "AWS",
-        );
-=======
         assert.strictEqual(attributes[ATTR_GEN_AI_SYSTEM], "AWS");
->>>>>>> 8e05349a
         assert.strictEqual(
           attributes[SpanAttributes.LLM_REQUEST_TYPE],
           "completion",
         );
-<<<<<<< HEAD
-        assert.strictEqual(
-          attributes[SpanAttributes.ATTR_GEN_AI_REQUEST_MODEL],
-          model,
-        );
-        assert.strictEqual(
-          attributes[SpanAttributes.ATTR_GEN_AI_REQUEST_TOP_P],
-          params.textGenerationConfig.topP,
-        );
-        assert.strictEqual(
-          attributes[SpanAttributes.ATTR_GEN_AI_REQUEST_TEMPERATURE],
-          params.textGenerationConfig.temperature,
-        );
-        assert.strictEqual(
-          attributes[SpanAttributes.ATTR_GEN_AI_REQUEST_MAX_TOKENS],
-=======
         assert.strictEqual(attributes[ATTR_GEN_AI_REQUEST_MODEL], model);
         assert.strictEqual(
           attributes[ATTR_GEN_AI_REQUEST_TOP_P],
@@ -317,34 +241,10 @@
         );
         assert.strictEqual(
           attributes[ATTR_GEN_AI_REQUEST_MAX_TOKENS],
->>>>>>> 8e05349a
           params.textGenerationConfig.maxTokenCount,
         );
         assert.strictEqual(attributes[`${ATTR_GEN_AI_PROMPT}.0.role`], "user");
         assert.strictEqual(
-<<<<<<< HEAD
-          attributes[`${SpanAttributes.ATTR_GEN_AI_PROMPT}.0.role`],
-          "user",
-        );
-        assert.strictEqual(
-          attributes[`${SpanAttributes.ATTR_GEN_AI_PROMPT}.0.content`],
-          prompt,
-        );
-        assert.strictEqual(
-          attributes[SpanAttributes.ATTR_GEN_AI_REQUEST_MODEL],
-          model,
-        );
-        assert.strictEqual(
-          attributes[`${SpanAttributes.ATTR_GEN_AI_COMPLETION}.0.role`],
-          "assistant",
-        );
-        assert.strictEqual(
-          attributes[SpanAttributes.ATTR_GEN_AI_USAGE_PROMPT_TOKENS],
-          parsedResponse["inputTextTokenCount"],
-        );
-        assert.strictEqual(
-          attributes[SpanAttributes.ATTR_GEN_AI_USAGE_COMPLETION_TOKENS],
-=======
           attributes[`${ATTR_GEN_AI_PROMPT}.0.content`],
           prompt,
         );
@@ -359,7 +259,6 @@
         );
         assert.strictEqual(
           attributes[ATTR_GEN_AI_USAGE_COMPLETION_TOKENS],
->>>>>>> 8e05349a
           parsedResponse["totalOutputTextTokenCount"],
         );
         assert.strictEqual(
@@ -368,41 +267,23 @@
             parsedResponse["totalOutputTextTokenCount"],
         );
         assert.strictEqual(
-<<<<<<< HEAD
-          attributes[
-            `${SpanAttributes.ATTR_GEN_AI_COMPLETION}.0.finish_reason`
-          ],
-          parsedResponse["completionReason"],
-        );
-        assert.strictEqual(
-          attributes[`${SpanAttributes.ATTR_GEN_AI_COMPLETION}.0.content`],
-=======
           attributes[`${ATTR_GEN_AI_COMPLETION}.0.finish_reason`],
           parsedResponse["completionReason"],
         );
         assert.strictEqual(
           attributes[`${ATTR_GEN_AI_COMPLETION}.0.content`],
->>>>>>> 8e05349a
           parsedResponse["outputText"],
         );
 
         if ("amazon-bedrock-invocationMetrics" in parsedResponse) {
           assert.strictEqual(
-<<<<<<< HEAD
-            attributes[SpanAttributes.ATTR_GEN_AI_USAGE_PROMPT_TOKENS],
-=======
             attributes[ATTR_GEN_AI_USAGE_PROMPT_TOKENS],
->>>>>>> 8e05349a
             parsedResponse["amazon-bedrock-invocationMetrics"][
               "inputTokenCount"
             ],
           );
           assert.strictEqual(
-<<<<<<< HEAD
-            attributes[SpanAttributes.ATTR_GEN_AI_USAGE_COMPLETION_TOKENS],
-=======
             attributes[ATTR_GEN_AI_USAGE_COMPLETION_TOKENS],
->>>>>>> 8e05349a
             parsedResponse["amazon-bedrock-invocationMetrics"][
               "outputTokenCount"
             ],
