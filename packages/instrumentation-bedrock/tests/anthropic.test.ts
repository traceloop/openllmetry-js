/*
 * Copyright Traceloop
 *
 * Licensed under the Apache License, Version 2.0 (the "License");
 * you may not use this file except in compliance with the License.
 * You may obtain a copy of the License at
 *
 *      https://www.apache.org/licenses/LICENSE-2.0
 *
 * Unless required by applicable law or agreed to in writing, software
 * distributed under the License is distributed on an "AS IS" BASIS,
 * WITHOUT WARRANTIES OR CONDITIONS OF ANY KIND, either express or implied.
 * See the License for the specific language governing permissions and
 * limitations under the License.
 */

import { context } from "@opentelemetry/api";
import { AsyncHooksContextManager } from "@opentelemetry/context-async-hooks";
import { BedrockInstrumentation } from "../src/instrumentation";
import * as assert from "assert";
import {
  NodeTracerProvider,
  InMemorySpanExporter,
  SimpleSpanProcessor,
} from "@opentelemetry/sdk-trace-node";
import * as bedrockModule from "@aws-sdk/client-bedrock-runtime";
import { NodeHttpHandler } from "@smithy/node-http-handler";
import { SpanAttributes } from "@traceloop/ai-semantic-conventions";
import {
  ATTR_GEN_AI_COMPLETION,
  ATTR_GEN_AI_PROMPT,
  ATTR_GEN_AI_REQUEST_MAX_TOKENS,
  ATTR_GEN_AI_REQUEST_MODEL,
  ATTR_GEN_AI_REQUEST_TEMPERATURE,
  ATTR_GEN_AI_REQUEST_TOP_P,
  ATTR_GEN_AI_SYSTEM,
  ATTR_GEN_AI_USAGE_COMPLETION_TOKENS,
  ATTR_GEN_AI_USAGE_PROMPT_TOKENS,
} from "@opentelemetry/semantic-conventions/incubating";

import { Polly, setupMocha as setupPolly } from "@pollyjs/core";
import NodeHttpAdapter from "@pollyjs/adapter-node-http";
import FetchAdapter from "@pollyjs/adapter-fetch";
import FSPersister from "@pollyjs/persister-fs";

const memoryExporter = new InMemorySpanExporter();

Polly.register(NodeHttpAdapter);
Polly.register(FetchAdapter);
Polly.register(FSPersister);

describe("Test Anthropic with AWS Bedrock Instrumentation", () => {
  const provider = new NodeTracerProvider({
    spanProcessors: [new SimpleSpanProcessor(memoryExporter)],
  });
  let instrumentation: BedrockInstrumentation;
  let contextManager: AsyncHooksContextManager;
  let bedrock: typeof bedrockModule;
  let bedrockRuntimeClient: bedrockModule.BedrockRuntimeClient;

  setupPolly({
    adapters: ["node-http", "fetch"],
    persister: "fs",
    recordIfMissing: process.env.RECORD_MODE === "NEW",
    recordFailedRequests: true,
    mode: process.env.RECORD_MODE === "NEW" ? "record" : "replay",
    matchRequestsBy: {
      headers: false,
      url: {
        protocol: true,
        hostname: true,
        pathname: true,
        query: false,
      },
    },
    logging: true,
  });

  before(async () => {
    // span processor is already set up during provider initialization
    instrumentation = new BedrockInstrumentation();
    instrumentation.setTracerProvider(provider);
    bedrock = await import("@aws-sdk/client-bedrock-runtime");

    bedrockRuntimeClient = new bedrock.BedrockRuntimeClient(
      process.env.RECORD_MODE !== "NEW"
        ? {
            region: "us-east-1",
            credentials: { accessKeyId: "test", secretAccessKey: "test" },
            requestHandler: new NodeHttpHandler(),
          }
        : {},
    );
  });

  after(() => {
    instrumentation.disable();
  });

  beforeEach(function () {
    contextManager = new AsyncHooksContextManager().enable();
    context.setGlobalContextManager(contextManager);

    const { server } = this.polly as Polly;
    server.any().on("beforePersist", (_req, recording) => {
      recording.request.headers = recording.request.headers.filter(
        ({ name }: { name: string }) =>
          name != "authorization" &&
          name != "x-amz-content-sha256" &&
          name != "amz-sdk-invocation-id" &&
          name != "x-amz-date",
      );
    });
  });

  afterEach(() => {
    memoryExporter.reset();
    context.disable();
  });

  it("should set request and response attributes in span for given prompt", async () => {
    const prompt = `What are the 4 cardinal directions?`;
    const params = {
      prompt: `\n\nHuman:${prompt}\n\nAssistant:`,
      max_tokens_to_sample: 300,
      temperature: 0.5,
      top_k: 250,
      top_p: 1,
    };
    const input = {
      modelId: "anthropic.claude-v2",
      contentType: "application/json",
      accept: "application/json",
      body: JSON.stringify(params),
    };

    const [, model] = input.modelId.split(".");

    const command = new bedrock.InvokeModelCommand(input);
    const response = await bedrockRuntimeClient.send(command);
    const jsonString = new TextDecoder().decode(response.body);
    const parsedResponse = JSON.parse(jsonString);

    const spans = memoryExporter.getFinishedSpans();

    const attributes = spans[0].attributes;
<<<<<<< HEAD
    assert.strictEqual(attributes[SpanAttributes.ATTR_GEN_AI_SYSTEM], "AWS");
=======
    assert.strictEqual(attributes[ATTR_GEN_AI_SYSTEM], "AWS");
>>>>>>> 8e05349a
    assert.strictEqual(
      attributes[SpanAttributes.LLM_REQUEST_TYPE],
      "completion",
    );
<<<<<<< HEAD
    assert.strictEqual(
      attributes[SpanAttributes.ATTR_GEN_AI_REQUEST_MODEL],
      model,
    );
    assert.strictEqual(
      attributes[SpanAttributes.ATTR_GEN_AI_REQUEST_TOP_P],
      params.top_p,
    );
    assert.strictEqual(attributes[SpanAttributes.LLM_TOP_K], params.top_k);
    assert.strictEqual(
      attributes[SpanAttributes.ATTR_GEN_AI_REQUEST_TEMPERATURE],
      params.temperature,
    );
    assert.strictEqual(
      attributes[SpanAttributes.ATTR_GEN_AI_REQUEST_MAX_TOKENS],
=======
    assert.strictEqual(attributes[ATTR_GEN_AI_REQUEST_MODEL], model);
    assert.strictEqual(attributes[ATTR_GEN_AI_REQUEST_TOP_P], params.top_p);
    assert.strictEqual(attributes[SpanAttributes.LLM_TOP_K], params.top_k);
    assert.strictEqual(
      attributes[ATTR_GEN_AI_REQUEST_TEMPERATURE],
      params.temperature,
    );
    assert.strictEqual(
      attributes[ATTR_GEN_AI_REQUEST_MAX_TOKENS],
>>>>>>> 8e05349a
      params.max_tokens_to_sample,
    );
    assert.strictEqual(attributes[`${ATTR_GEN_AI_PROMPT}.0.role`], "user");
    assert.strictEqual(attributes[`${ATTR_GEN_AI_PROMPT}.0.content`], prompt);
    assert.strictEqual(attributes[ATTR_GEN_AI_REQUEST_MODEL], model);
    assert.strictEqual(
<<<<<<< HEAD
      attributes[`${SpanAttributes.ATTR_GEN_AI_PROMPT}.0.role`],
      "user",
    );
    assert.strictEqual(
      attributes[`${SpanAttributes.ATTR_GEN_AI_PROMPT}.0.content`],
      prompt,
    );
    assert.strictEqual(
      attributes[SpanAttributes.ATTR_GEN_AI_REQUEST_MODEL],
      model,
    );
    assert.strictEqual(
      attributes[`${SpanAttributes.ATTR_GEN_AI_COMPLETION}.0.role`],
      "assistant",
    );
    assert.strictEqual(
      attributes[`${SpanAttributes.ATTR_GEN_AI_COMPLETION}.0.content`],
=======
      attributes[`${ATTR_GEN_AI_COMPLETION}.0.role`],
      "assistant",
    );
    assert.strictEqual(
      attributes[`${ATTR_GEN_AI_COMPLETION}.0.content`],
>>>>>>> 8e05349a
      parsedResponse["completion"],
    );
  });

  it("should set request and response attributes in span for given prompt with streaming result", async () => {
    const prompt = `What are the 4 cardinal directions?`;
    const params = {
      prompt: `\n\nHuman:${prompt}\n\nAssistant:`,
      max_tokens_to_sample: 300,
      temperature: 0.5,
      top_k: 250,
      top_p: 1,
    };
    const input = {
      modelId: "anthropic.claude-v2",
      contentType: "application/json",
      accept: "application/json",
      body: JSON.stringify(params),
    };

    const [, model] = input.modelId.split(".");

    const command = new bedrock.InvokeModelWithResponseStreamCommand(input);
    const response = await bedrockRuntimeClient.send(command);
    if (response.body) {
      (async function () {
        let content = "";
        let result;
        for await (const value of response.body!) {
          const jsonString = new TextDecoder().decode(value.chunk?.bytes);
          const parsedResponse = JSON.parse(jsonString);

          content += parsedResponse["completion"];
          result = { ...parsedResponse };
        }

        const spans = memoryExporter.getFinishedSpans();

        const attributes = spans[0].attributes;

<<<<<<< HEAD
        assert.strictEqual(
          attributes[SpanAttributes.ATTR_GEN_AI_SYSTEM],
          "AWS",
        );
=======
        assert.strictEqual(attributes[ATTR_GEN_AI_SYSTEM], "AWS");
>>>>>>> 8e05349a
        assert.strictEqual(
          attributes[SpanAttributes.LLM_REQUEST_TYPE],
          "completion",
        );
<<<<<<< HEAD
        assert.strictEqual(
          attributes[SpanAttributes.ATTR_GEN_AI_REQUEST_MODEL],
          model,
        );
        assert.strictEqual(
          attributes[SpanAttributes.ATTR_GEN_AI_REQUEST_TOP_P],
          params.top_p,
        );
        assert.strictEqual(attributes[SpanAttributes.LLM_TOP_K], params.top_k);
        assert.strictEqual(
          attributes[SpanAttributes.ATTR_GEN_AI_REQUEST_TEMPERATURE],
          params.temperature,
        );
        assert.strictEqual(
          attributes[SpanAttributes.ATTR_GEN_AI_REQUEST_MAX_TOKENS],
=======
        assert.strictEqual(attributes[ATTR_GEN_AI_REQUEST_MODEL], model);
        assert.strictEqual(attributes[ATTR_GEN_AI_REQUEST_TOP_P], params.top_p);
        assert.strictEqual(attributes[SpanAttributes.LLM_TOP_K], params.top_k);
        assert.strictEqual(
          attributes[ATTR_GEN_AI_REQUEST_TEMPERATURE],
          params.temperature,
        );
        assert.strictEqual(
          attributes[ATTR_GEN_AI_REQUEST_MAX_TOKENS],
>>>>>>> 8e05349a
          params.max_tokens_to_sample,
        );
        assert.strictEqual(attributes[`${ATTR_GEN_AI_PROMPT}.0.role`], "user");
        assert.strictEqual(
<<<<<<< HEAD
          attributes[`${SpanAttributes.ATTR_GEN_AI_PROMPT}.0.role`],
          "user",
        );
        assert.strictEqual(
          attributes[`${SpanAttributes.ATTR_GEN_AI_PROMPT}.0.content`],
          prompt,
        );
        assert.strictEqual(
          attributes[SpanAttributes.ATTR_GEN_AI_REQUEST_MODEL],
          model,
        );
        assert.strictEqual(
          attributes[`${SpanAttributes.ATTR_GEN_AI_COMPLETION}.0.role`],
          "assistant",
        );
        assert.strictEqual(
          attributes[`${SpanAttributes.ATTR_GEN_AI_COMPLETION}.0.content`],
=======
          attributes[`${ATTR_GEN_AI_PROMPT}.0.content`],
          prompt,
        );
        assert.strictEqual(attributes[ATTR_GEN_AI_REQUEST_MODEL], model);
        assert.strictEqual(
          attributes[`${ATTR_GEN_AI_COMPLETION}.0.role`],
          "assistant",
        );
        assert.strictEqual(
          attributes[`${ATTR_GEN_AI_COMPLETION}.0.content`],
>>>>>>> 8e05349a
          content,
        );

        if ("amazon-bedrock-invocationMetrics" in result) {
          assert.strictEqual(
<<<<<<< HEAD
            attributes[SpanAttributes.ATTR_GEN_AI_USAGE_PROMPT_TOKENS],
            result["amazon-bedrock-invocationMetrics"]["inputTokenCount"],
          );
          assert.strictEqual(
            attributes[SpanAttributes.ATTR_GEN_AI_USAGE_COMPLETION_TOKENS],
=======
            attributes[ATTR_GEN_AI_USAGE_PROMPT_TOKENS],
            result["amazon-bedrock-invocationMetrics"]["inputTokenCount"],
          );
          assert.strictEqual(
            attributes[ATTR_GEN_AI_USAGE_COMPLETION_TOKENS],
>>>>>>> 8e05349a
            result["amazon-bedrock-invocationMetrics"]["outputTokenCount"],
          );
          assert.strictEqual(
            attributes[SpanAttributes.LLM_USAGE_TOTAL_TOKENS],
            result["amazon-bedrock-invocationMetrics"]["inputTokenCount"] +
              result["amazon-bedrock-invocationMetrics"]["outputTokenCount"],
          );
        }
      })();
    }
  });
});<|MERGE_RESOLUTION|>--- conflicted
+++ resolved
@@ -144,32 +144,11 @@
     const spans = memoryExporter.getFinishedSpans();
 
     const attributes = spans[0].attributes;
-<<<<<<< HEAD
-    assert.strictEqual(attributes[SpanAttributes.ATTR_GEN_AI_SYSTEM], "AWS");
-=======
     assert.strictEqual(attributes[ATTR_GEN_AI_SYSTEM], "AWS");
->>>>>>> 8e05349a
     assert.strictEqual(
       attributes[SpanAttributes.LLM_REQUEST_TYPE],
       "completion",
     );
-<<<<<<< HEAD
-    assert.strictEqual(
-      attributes[SpanAttributes.ATTR_GEN_AI_REQUEST_MODEL],
-      model,
-    );
-    assert.strictEqual(
-      attributes[SpanAttributes.ATTR_GEN_AI_REQUEST_TOP_P],
-      params.top_p,
-    );
-    assert.strictEqual(attributes[SpanAttributes.LLM_TOP_K], params.top_k);
-    assert.strictEqual(
-      attributes[SpanAttributes.ATTR_GEN_AI_REQUEST_TEMPERATURE],
-      params.temperature,
-    );
-    assert.strictEqual(
-      attributes[SpanAttributes.ATTR_GEN_AI_REQUEST_MAX_TOKENS],
-=======
     assert.strictEqual(attributes[ATTR_GEN_AI_REQUEST_MODEL], model);
     assert.strictEqual(attributes[ATTR_GEN_AI_REQUEST_TOP_P], params.top_p);
     assert.strictEqual(attributes[SpanAttributes.LLM_TOP_K], params.top_k);
@@ -179,38 +158,17 @@
     );
     assert.strictEqual(
       attributes[ATTR_GEN_AI_REQUEST_MAX_TOKENS],
->>>>>>> 8e05349a
       params.max_tokens_to_sample,
     );
     assert.strictEqual(attributes[`${ATTR_GEN_AI_PROMPT}.0.role`], "user");
     assert.strictEqual(attributes[`${ATTR_GEN_AI_PROMPT}.0.content`], prompt);
     assert.strictEqual(attributes[ATTR_GEN_AI_REQUEST_MODEL], model);
     assert.strictEqual(
-<<<<<<< HEAD
-      attributes[`${SpanAttributes.ATTR_GEN_AI_PROMPT}.0.role`],
-      "user",
-    );
-    assert.strictEqual(
-      attributes[`${SpanAttributes.ATTR_GEN_AI_PROMPT}.0.content`],
-      prompt,
-    );
-    assert.strictEqual(
-      attributes[SpanAttributes.ATTR_GEN_AI_REQUEST_MODEL],
-      model,
-    );
-    assert.strictEqual(
-      attributes[`${SpanAttributes.ATTR_GEN_AI_COMPLETION}.0.role`],
-      "assistant",
-    );
-    assert.strictEqual(
-      attributes[`${SpanAttributes.ATTR_GEN_AI_COMPLETION}.0.content`],
-=======
       attributes[`${ATTR_GEN_AI_COMPLETION}.0.role`],
       "assistant",
     );
     assert.strictEqual(
       attributes[`${ATTR_GEN_AI_COMPLETION}.0.content`],
->>>>>>> 8e05349a
       parsedResponse["completion"],
     );
   });
@@ -251,35 +209,11 @@
 
         const attributes = spans[0].attributes;
 
-<<<<<<< HEAD
-        assert.strictEqual(
-          attributes[SpanAttributes.ATTR_GEN_AI_SYSTEM],
-          "AWS",
-        );
-=======
         assert.strictEqual(attributes[ATTR_GEN_AI_SYSTEM], "AWS");
->>>>>>> 8e05349a
         assert.strictEqual(
           attributes[SpanAttributes.LLM_REQUEST_TYPE],
           "completion",
         );
-<<<<<<< HEAD
-        assert.strictEqual(
-          attributes[SpanAttributes.ATTR_GEN_AI_REQUEST_MODEL],
-          model,
-        );
-        assert.strictEqual(
-          attributes[SpanAttributes.ATTR_GEN_AI_REQUEST_TOP_P],
-          params.top_p,
-        );
-        assert.strictEqual(attributes[SpanAttributes.LLM_TOP_K], params.top_k);
-        assert.strictEqual(
-          attributes[SpanAttributes.ATTR_GEN_AI_REQUEST_TEMPERATURE],
-          params.temperature,
-        );
-        assert.strictEqual(
-          attributes[SpanAttributes.ATTR_GEN_AI_REQUEST_MAX_TOKENS],
-=======
         assert.strictEqual(attributes[ATTR_GEN_AI_REQUEST_MODEL], model);
         assert.strictEqual(attributes[ATTR_GEN_AI_REQUEST_TOP_P], params.top_p);
         assert.strictEqual(attributes[SpanAttributes.LLM_TOP_K], params.top_k);
@@ -289,30 +223,10 @@
         );
         assert.strictEqual(
           attributes[ATTR_GEN_AI_REQUEST_MAX_TOKENS],
->>>>>>> 8e05349a
           params.max_tokens_to_sample,
         );
         assert.strictEqual(attributes[`${ATTR_GEN_AI_PROMPT}.0.role`], "user");
         assert.strictEqual(
-<<<<<<< HEAD
-          attributes[`${SpanAttributes.ATTR_GEN_AI_PROMPT}.0.role`],
-          "user",
-        );
-        assert.strictEqual(
-          attributes[`${SpanAttributes.ATTR_GEN_AI_PROMPT}.0.content`],
-          prompt,
-        );
-        assert.strictEqual(
-          attributes[SpanAttributes.ATTR_GEN_AI_REQUEST_MODEL],
-          model,
-        );
-        assert.strictEqual(
-          attributes[`${SpanAttributes.ATTR_GEN_AI_COMPLETION}.0.role`],
-          "assistant",
-        );
-        assert.strictEqual(
-          attributes[`${SpanAttributes.ATTR_GEN_AI_COMPLETION}.0.content`],
-=======
           attributes[`${ATTR_GEN_AI_PROMPT}.0.content`],
           prompt,
         );
@@ -323,25 +237,16 @@
         );
         assert.strictEqual(
           attributes[`${ATTR_GEN_AI_COMPLETION}.0.content`],
->>>>>>> 8e05349a
           content,
         );
 
         if ("amazon-bedrock-invocationMetrics" in result) {
           assert.strictEqual(
-<<<<<<< HEAD
-            attributes[SpanAttributes.ATTR_GEN_AI_USAGE_PROMPT_TOKENS],
-            result["amazon-bedrock-invocationMetrics"]["inputTokenCount"],
-          );
-          assert.strictEqual(
-            attributes[SpanAttributes.ATTR_GEN_AI_USAGE_COMPLETION_TOKENS],
-=======
             attributes[ATTR_GEN_AI_USAGE_PROMPT_TOKENS],
             result["amazon-bedrock-invocationMetrics"]["inputTokenCount"],
           );
           assert.strictEqual(
             attributes[ATTR_GEN_AI_USAGE_COMPLETION_TOKENS],
->>>>>>> 8e05349a
             result["amazon-bedrock-invocationMetrics"]["outputTokenCount"],
           );
           assert.strictEqual(
