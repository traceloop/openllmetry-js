--- conflicted
+++ resolved
@@ -95,11 +95,7 @@
     return module;
   }
 
-<<<<<<< HEAD
-  private unwrap(module: any, moduleVersion?: string) {
-=======
   private unwrap(module: typeof cohere, moduleVersion?: string) {
->>>>>>> ddfc3a2d
     this._diag.debug(`Unpatching @cohere-ai@${moduleVersion}`);
 
     this._unwrap(module.CohereClient.prototype, "generateStream");
@@ -130,15 +126,12 @@
               plugin._diag.error("Error in cohere instrumentation", e);
             }
           },
-<<<<<<< HEAD
         );
         const wrappedPromise = plugin._wrapPromise(
           type,
           streaming,
           span,
           execPromise,
-=======
->>>>>>> ddfc3a2d
         );
         return context.bind(execContext, wrappedPromise as any);
       };
