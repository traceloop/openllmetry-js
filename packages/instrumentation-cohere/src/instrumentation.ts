/*
 * Copyright Traceloop
 *
 * Licensed under the Apache License, Version 2.0 (the "License");
 * you may not use this file except in compliance with the License.
 * You may obtain a copy of the License at
 *
 *      https://www.apache.org/licenses/LICENSE-2.0
 *
 * Unless required by applicable law or agreed to in writing, software
 * distributed under the License is distributed on an "AS IS" BASIS,
 * WITHOUT WARRANTIES OR CONDITIONS OF ANY KIND, either express or implied.
 * See the License for the specific language governing permissions and
 * limitations under the License.
 */
import {
  Span,
  Attributes,
  SpanKind,
  SpanStatusCode,
  context,
  trace,
} from "@opentelemetry/api";
import {
  InstrumentationBase,
  InstrumentationModuleDefinition,
  InstrumentationNodeModuleDefinition,
  safeExecuteInTheMiddle,
} from "@opentelemetry/instrumentation";
import { CohereInstrumentationConfig } from "./types";
import type * as cohere from "cohere-ai";
import {
  CONTEXT_KEY_ALLOW_TRACE_CONTENT,
  LLMRequestTypeValues,
  SpanAttributes,
} from "@traceloop/ai-semantic-conventions";
import {
  ATTR_GEN_AI_COMPLETION,
  ATTR_GEN_AI_PROMPT,
  ATTR_GEN_AI_REQUEST_MAX_TOKENS,
  ATTR_GEN_AI_REQUEST_MODEL,
  ATTR_GEN_AI_REQUEST_TEMPERATURE,
  ATTR_GEN_AI_REQUEST_TOP_P,
  ATTR_GEN_AI_SYSTEM,
  ATTR_GEN_AI_USAGE_COMPLETION_TOKENS,
  ATTR_GEN_AI_USAGE_PROMPT_TOKENS,
} from "@opentelemetry/semantic-conventions/incubating";
import { version } from "../package.json";

type LLM_COMPLETION_TYPE = "chat" | "completion" | "rerank";
export class CohereInstrumentation extends InstrumentationBase {
  declare protected _config: CohereInstrumentationConfig;

  constructor(config: CohereInstrumentationConfig = {}) {
    super("@traceloop/instrumentation-cohere", version, config);
  }

  public override setConfig(config: CohereInstrumentationConfig = {}) {
    super.setConfig(config);
  }

  protected init(): InstrumentationModuleDefinition {
    const module = new InstrumentationNodeModuleDefinition(
      "cohere-ai",
      [">=7.7.5"],
      this.wrap.bind(this),
      this.unwrap.bind(this),
    );

    return module;
  }

  public manuallyInstrument(module: typeof cohere) {
    this._diag.debug(`Manually patching cohere-ai`);
    this.wrap(module);
  }

  private wrap(module: typeof cohere, moduleVersion?: string) {
    this._diag.debug(`Patching cohere-ai@${moduleVersion}`);

    this._wrap(
      module.CohereClient.prototype,
      "generate",
      this.wrapperMethod("completion", false),
    );
    this._wrap(
      module.CohereClient.prototype,
      "generateStream",
      this.wrapperMethod("completion", true),
    );
    this._wrap(
      module.CohereClient.prototype,
      "chat",
      this.wrapperMethod("chat", false),
    );
    this._wrap(
      module.CohereClient.prototype,
      "chatStream",
      this.wrapperMethod("chat", true),
    );
    this._wrap(
      module.CohereClient.prototype,
      "rerank",
      this.wrapperMethod("rerank", false),
    );

    return module;
  }

  private unwrap(module: typeof cohere, moduleVersion?: string) {
    this._diag.debug(`Unpatching @cohere-ai@${moduleVersion}`);

    this._unwrap(module.CohereClient.prototype, "generateStream");
    this._unwrap(module.CohereClient.prototype, "chat");
    this._unwrap(module.CohereClient.prototype, "chatStream");
    this._unwrap(module.CohereClient.prototype, "rerank");
  }

  private wrapperMethod(type: LLM_COMPLETION_TYPE, streaming: boolean) {
    // eslint-disable-next-line @typescript-eslint/no-this-alias
    const plugin = this;
    // eslint-disable-next-line
    return (original: Function) => {
      return function method(this: any, ...args: any) {
        const span = plugin._startSpan({
          params: args[0],
          type,
        });
        const execContext = trace.setSpan(context.active(), span);
        const execPromise = safeExecuteInTheMiddle(
          () => {
            return context.with(execContext, () => {
              return original.apply(this, args);
            });
          },
          (e) => {
            if (e) {
              plugin._diag.error("Error in cohere instrumentation", e);
            }
          },
        );
        const wrappedPromise = plugin._wrapPromise(
          type,
          streaming,
          span,
          execPromise,
        );
        return context.bind(execContext, wrappedPromise as any);
      };
    };
  }

  private _wrapPromise<T>(
    type: LLM_COMPLETION_TYPE,
    streaming: boolean,
    span: Span,
    promise: Promise<T>,
  ): Promise<T> {
    return promise
      .then(async (result) => {
        const awaitedResult = await result;
        if (type === "completion" && streaming) {
          await this._endSpan({
            type,
            span,
            streaming,
            result:
              (await awaitedResult) as AsyncIterable<cohere.Cohere.GenerateStreamedResponse>,
          });
        } else if (type === "completion" && !streaming) {
          await this._endSpan({
            type,
            span,
            streaming,
            result: awaitedResult as cohere.Cohere.Generation,
          });
        } else if (type === "chat" && streaming) {
          await this._endSpan({
            type,
            span,
            streaming,
            result:
              (await awaitedResult) as AsyncIterable<cohere.Cohere.StreamedChatResponse>,
          });
        } else if (type === "chat" && !streaming) {
          await this._endSpan({
            type,
            span,
            streaming,
            result: awaitedResult as cohere.Cohere.NonStreamedChatResponse,
          });
        } else if (type === "rerank" && !streaming) {
          await this._endSpan({
            type,
            span,
            streaming,
            result: awaitedResult as cohere.Cohere.RerankResponse,
          });
        }

        return new Promise<T>((resolve) => resolve(result));
      })
      .catch((error: Error) => {
        return new Promise<T>((_, reject) => {
          span.setStatus({
            code: SpanStatusCode.ERROR,
            message: error.message,
          });
          span.recordException(error);
          span.end();

          reject(error);
        });
      });
  }

  private _startSpan({
    params,
    type,
  }: {
    params:
      | cohere.Cohere.GenerateRequest
      | cohere.Cohere.GenerateStreamRequest
      | cohere.Cohere.ChatRequest
      | cohere.Cohere.ChatStreamRequest
      | cohere.Cohere.RerankRequest;
    type: LLM_COMPLETION_TYPE;
  }): Span {
    const attributes: Attributes = {
<<<<<<< HEAD
      [SpanAttributes.ATTR_GEN_AI_SYSTEM]: "Cohere",
=======
      [ATTR_GEN_AI_SYSTEM]: "Cohere",
>>>>>>> 8e05349a
      [SpanAttributes.LLM_REQUEST_TYPE]: this._getLlmRequestTypeByMethod(type),
    };

    try {
      const model = params.model ?? "command";
<<<<<<< HEAD
      attributes[SpanAttributes.ATTR_GEN_AI_REQUEST_MODEL] = model;

      if (!("query" in params)) {
        attributes[SpanAttributes.ATTR_GEN_AI_REQUEST_TOP_P] = params.p;
        attributes[SpanAttributes.LLM_TOP_K] = params.k;
        attributes[SpanAttributes.ATTR_GEN_AI_REQUEST_TEMPERATURE] =
          params.temperature;
=======
      attributes[ATTR_GEN_AI_REQUEST_MODEL] = model;

      if (!("query" in params)) {
        attributes[ATTR_GEN_AI_REQUEST_TOP_P] = params.p;
        attributes[SpanAttributes.LLM_TOP_K] = params.k;
        attributes[ATTR_GEN_AI_REQUEST_TEMPERATURE] = params.temperature;
>>>>>>> 8e05349a
        attributes[SpanAttributes.LLM_FREQUENCY_PENALTY] =
          params.frequencyPenalty;
        attributes[SpanAttributes.LLM_PRESENCE_PENALTY] =
          params.presencePenalty;
<<<<<<< HEAD
        attributes[SpanAttributes.ATTR_GEN_AI_REQUEST_MAX_TOKENS] =
          params.maxTokens;
=======
        attributes[ATTR_GEN_AI_REQUEST_MAX_TOKENS] = params.maxTokens;
>>>>>>> 8e05349a
      } else {
        attributes["topN"] = params["topN"];
        attributes["maxChunksPerDoc"] = params["maxChunksPerDoc"];
      }

      if (this._shouldSendPrompts()) {
        if (type === "completion" && "prompt" in params) {
<<<<<<< HEAD
          attributes[`${SpanAttributes.ATTR_GEN_AI_PROMPT}.0.role`] = "user";
          attributes[`${SpanAttributes.ATTR_GEN_AI_PROMPT}.0.user`] =
            params.prompt;
        } else if (type === "chat" && "message" in params) {
          params.chatHistory?.forEach((msg, index) => {
            attributes[`${SpanAttributes.ATTR_GEN_AI_PROMPT}.${index}.role`] =
              msg.role;
            if (msg.role !== "TOOL") {
              attributes[
                `${SpanAttributes.ATTR_GEN_AI_PROMPT}.${index}.content`
              ] = msg.message;
=======
          attributes[`${ATTR_GEN_AI_PROMPT}.0.role`] = "user";
          attributes[`${ATTR_GEN_AI_PROMPT}.0.user`] = params.prompt;
        } else if (type === "chat" && "message" in params) {
          params.chatHistory?.forEach((msg, index) => {
            attributes[`${ATTR_GEN_AI_PROMPT}.${index}.role`] = msg.role;
            if (msg.role !== "TOOL") {
              attributes[`${ATTR_GEN_AI_PROMPT}.${index}.content`] =
                msg.message;
>>>>>>> 8e05349a
            }
          });

          attributes[
<<<<<<< HEAD
            `${SpanAttributes.ATTR_GEN_AI_PROMPT}.${params.chatHistory?.length ?? 0}.role`
          ] = "user";
          attributes[
            `${SpanAttributes.ATTR_GEN_AI_PROMPT}.${params.chatHistory?.length ?? 0}.user`
          ] = params.message;
        } else if (type === "rerank" && "query" in params) {
          attributes[`${SpanAttributes.ATTR_GEN_AI_PROMPT}.0.role`] = "user";
          attributes[`${SpanAttributes.ATTR_GEN_AI_PROMPT}.0.user`] =
            params.query;
=======
            `${ATTR_GEN_AI_PROMPT}.${params.chatHistory?.length ?? 0}.role`
          ] = "user";
          attributes[
            `${ATTR_GEN_AI_PROMPT}.${params.chatHistory?.length ?? 0}.user`
          ] = params.message;
        } else if (type === "rerank" && "query" in params) {
          attributes[`${ATTR_GEN_AI_PROMPT}.0.role`] = "user";
          attributes[`${ATTR_GEN_AI_PROMPT}.0.user`] = params.query;
>>>>>>> 8e05349a
          params.documents.forEach((doc, index) => {
            attributes[`documents.${index}.index`] =
              typeof doc === "string" ? doc : doc.text;
          });
        }
      }
    } catch (e) {
      this._diag.debug(e);
      this._config.exceptionLogger?.(e);
    }

    return this.tracer.startSpan(`cohere.${type}`, {
      kind: SpanKind.CLIENT,
      attributes,
    });
  }

  private async _endSpan({
    type,
    span,
    streaming,
    result,
  }:
    | {
        type: "completion";
        span: Span;
        streaming: false;
        result: cohere.Cohere.Generation;
      }
    | {
        type: "completion";
        span: Span;
        streaming: true;
        result: AsyncIterable<cohere.Cohere.GenerateStreamedResponse>;
      }
    | {
        type: "chat";
        span: Span;
        streaming: false;
        result: cohere.Cohere.NonStreamedChatResponse;
      }
    | {
        type: "chat";
        span: Span;
        streaming: true;
        result: AsyncIterable<cohere.Cohere.StreamedChatResponse>;
      }
    | {
        type: "rerank";
        span: Span;
        streaming: false;
        result: cohere.Cohere.RerankResponse;
      }) {
    if (type === "completion") {
      if (streaming) {
        for await (const message of result) {
          if (message.eventType === "stream-end") {
            this._setResponseSpanForGenerate(span, message.response);
          }
        }
      } else if ("generations" in result) {
        this._setResponseSpanForGenerate(span, result);
      }
    } else if (type === "chat") {
      if (streaming) {
        for await (const message of result) {
          if (message.eventType === "stream-end") {
            this._setResponseSpanForChat(span, message.response);
          }
        }
      } else if ("text" in result) {
        this._setResponseSpanForChat(
          span,
          result as cohere.Cohere.NonStreamedChatResponse,
        );
      }
    } else if (type === "rerank") {
      if ("results" in result) {
        this._setResponseSpanForRerank(span, result);
      }
    }

    span.setStatus({ code: SpanStatusCode.OK });
    span.end();
  }

  private _setResponseSpanForRerank(
    span: Span,
    result: cohere.Cohere.RerankResponse,
  ) {
    try {
      if ("meta" in result) {
        if (result.meta?.billedUnits?.searchUnits !== undefined) {
          span.setAttribute(
            SpanAttributes.LLM_USAGE_TOTAL_TOKENS,
            result.meta?.billedUnits?.searchUnits,
          );
        }

        if (this._shouldSendPrompts()) {
          result.results.forEach((each, idx) => {
            span.setAttribute(
<<<<<<< HEAD
              `${SpanAttributes.ATTR_GEN_AI_COMPLETION}.${idx}.relevanceScore`,
=======
              `${ATTR_GEN_AI_COMPLETION}.${idx}.relevanceScore`,
>>>>>>> 8e05349a
              each.relevanceScore,
            );

            if (each.document && each.document?.text) {
              span.setAttribute(
<<<<<<< HEAD
                `${SpanAttributes.ATTR_GEN_AI_COMPLETION}.${idx}.content`,
=======
                `${ATTR_GEN_AI_COMPLETION}.${idx}.content`,
>>>>>>> 8e05349a
                each.document.text,
              );
            }
          });
        } else {
          result.results.forEach((each, idx) => {
            span.setAttribute(
<<<<<<< HEAD
              `${SpanAttributes.ATTR_GEN_AI_COMPLETION}.${idx}.content`,
=======
              `${ATTR_GEN_AI_COMPLETION}.${idx}.content`,
>>>>>>> 8e05349a
              each.index,
            );

            span.setAttribute(
<<<<<<< HEAD
              `${SpanAttributes.ATTR_GEN_AI_COMPLETION}.${idx}.relevanceScore`,
=======
              `${ATTR_GEN_AI_COMPLETION}.${idx}.relevanceScore`,
>>>>>>> 8e05349a
              each.relevanceScore,
            );
          });
        }
      }
    } catch (e) {
      this._diag.debug(e);
      this._config.exceptionLogger?.(e);
    }
  }

  private _setResponseSpanForChat(
    span: Span,
    result: cohere.Cohere.NonStreamedChatResponse,
  ) {
    try {
      if ("token_count" in result && typeof result.token_count === "object") {
        if (
          result.token_count &&
          "prompt_tokens" in result.token_count &&
          typeof result.token_count.prompt_tokens === "number"
        ) {
          span.setAttribute(
<<<<<<< HEAD
            SpanAttributes.ATTR_GEN_AI_USAGE_PROMPT_TOKENS,
=======
            ATTR_GEN_AI_USAGE_PROMPT_TOKENS,
>>>>>>> 8e05349a
            result.token_count?.prompt_tokens,
          );
        }

        if (
          result.token_count &&
          "response_tokens" in result.token_count &&
          typeof result.token_count.response_tokens === "number"
        ) {
          span.setAttribute(
<<<<<<< HEAD
            SpanAttributes.ATTR_GEN_AI_USAGE_COMPLETION_TOKENS,
=======
            ATTR_GEN_AI_USAGE_COMPLETION_TOKENS,
>>>>>>> 8e05349a
            result.token_count?.response_tokens,
          );
        }

        if (
          result.token_count &&
          "total_tokens" in result.token_count &&
          typeof result.token_count.total_tokens === "number"
        ) {
          span.setAttribute(
            SpanAttributes.LLM_USAGE_TOTAL_TOKENS,
            result.token_count?.total_tokens,
          );
        }
      }

      if (this._shouldSendPrompts()) {
<<<<<<< HEAD
        span.setAttribute(
          `${SpanAttributes.ATTR_GEN_AI_COMPLETION}.0.role`,
          "assistant",
        );
        span.setAttribute(
          `${SpanAttributes.ATTR_GEN_AI_COMPLETION}.0.content`,
          result.text,
        );

        if (result.searchQueries?.[0].text) {
          span.setAttribute(
            `${SpanAttributes.ATTR_GEN_AI_COMPLETION}.0.searchQuery`,
=======
        span.setAttribute(`${ATTR_GEN_AI_COMPLETION}.0.role`, "assistant");
        span.setAttribute(`${ATTR_GEN_AI_COMPLETION}.0.content`, result.text);

        if (result.searchQueries?.[0].text) {
          span.setAttribute(
            `${ATTR_GEN_AI_COMPLETION}.0.searchQuery`,
>>>>>>> 8e05349a
            result.searchQueries?.[0].text,
          );
        }

        if (result.searchResults?.length) {
          result.searchResults.forEach((searchResult, index) => {
            if (searchResult.searchQuery) {
              span.setAttribute(
<<<<<<< HEAD
                `${SpanAttributes.ATTR_GEN_AI_COMPLETION}.0.searchResult.${index}.text`,
=======
                `${ATTR_GEN_AI_COMPLETION}.0.searchResult.${index}.text`,
>>>>>>> 8e05349a
                searchResult.searchQuery.text,
              );
            }
            span.setAttribute(
<<<<<<< HEAD
              `${SpanAttributes.ATTR_GEN_AI_COMPLETION}.0.searchResult.${index}.connector`,
=======
              `${ATTR_GEN_AI_COMPLETION}.0.searchResult.${index}.connector`,
>>>>>>> 8e05349a
              searchResult.connector.id,
            );
          });
        }
      }

      if ("finishReason" in result && typeof result.finishReason === "string") {
        span.setAttribute(
<<<<<<< HEAD
          `${SpanAttributes.ATTR_GEN_AI_COMPLETION}.0.finish_reason`,
=======
          `${ATTR_GEN_AI_COMPLETION}.0.finish_reason`,
>>>>>>> 8e05349a
          result.finishReason,
        );
      }
    } catch (e) {
      this._diag.debug(e);
      this._config.exceptionLogger?.(e);
    }
  }

  private _setResponseSpanForGenerate(
    span: Span,
    result: cohere.Cohere.Generation | cohere.Cohere.GenerateStreamEndResponse,
  ) {
    try {
      if (result && "meta" in result) {
        if (typeof result.meta?.billedUnits?.inputTokens === "number") {
          span.setAttribute(
<<<<<<< HEAD
            SpanAttributes.ATTR_GEN_AI_USAGE_PROMPT_TOKENS,
=======
            ATTR_GEN_AI_USAGE_PROMPT_TOKENS,
>>>>>>> 8e05349a
            result.meta?.billedUnits?.inputTokens,
          );
        }

        if (typeof result.meta?.billedUnits?.outputTokens === "number") {
          span.setAttribute(
<<<<<<< HEAD
            SpanAttributes.ATTR_GEN_AI_USAGE_COMPLETION_TOKENS,
=======
            ATTR_GEN_AI_USAGE_COMPLETION_TOKENS,
>>>>>>> 8e05349a
            result.meta?.billedUnits?.outputTokens,
          );
        }

        if (
          typeof result.meta?.billedUnits?.inputTokens === "number" &&
          typeof result.meta?.billedUnits?.outputTokens === "number"
        ) {
          span.setAttribute(
            SpanAttributes.LLM_USAGE_TOTAL_TOKENS,
            result.meta?.billedUnits?.inputTokens +
              result.meta?.billedUnits?.outputTokens,
          );
        }
      }

      if (this._shouldSendPrompts() && result.generations) {
        span.setAttribute(`${ATTR_GEN_AI_COMPLETION}.0.role`, "assistant");
        span.setAttribute(
<<<<<<< HEAD
          `${SpanAttributes.ATTR_GEN_AI_COMPLETION}.0.role`,
          "assistant",
        );
        span.setAttribute(
          `${SpanAttributes.ATTR_GEN_AI_COMPLETION}.0.content`,
=======
          `${ATTR_GEN_AI_COMPLETION}.0.content`,
>>>>>>> 8e05349a
          result.generations[0].text,
        );
      }

      if (
        result.generations &&
        "finish_reason" in result.generations[0] &&
        typeof result.generations[0].finish_reason === "string"
      ) {
        span.setAttribute(
<<<<<<< HEAD
          `${SpanAttributes.ATTR_GEN_AI_COMPLETION}.0.finish_reason`,
=======
          `${ATTR_GEN_AI_COMPLETION}.0.finish_reason`,
>>>>>>> 8e05349a
          result.generations[0].finish_reason,
        );
      }

      if (
        result.generations &&
        "finishReason" in result.generations[0] &&
        typeof result.generations[0].finishReason === "string"
      ) {
        span.setAttribute(
<<<<<<< HEAD
          `${SpanAttributes.ATTR_GEN_AI_COMPLETION}.0.finish_reason`,
=======
          `${ATTR_GEN_AI_COMPLETION}.0.finish_reason`,
>>>>>>> 8e05349a
          result.generations[0].finishReason,
        );
      }
    } catch (e) {
      this._diag.debug(e);
      this._config.exceptionLogger?.(e);
    }
  }

  private _getLlmRequestTypeByMethod(type: string) {
    if (type === "chat") return LLMRequestTypeValues.CHAT;
    else if (type === "completion") return LLMRequestTypeValues.COMPLETION;
    else if (type === "rerank") return LLMRequestTypeValues.RERANK;
    else return LLMRequestTypeValues.UNKNOWN;
  }

  private _shouldSendPrompts() {
    const contextShouldSendPrompts = context
      .active()
      .getValue(CONTEXT_KEY_ALLOW_TRACE_CONTENT);

    if (contextShouldSendPrompts !== undefined) {
      return contextShouldSendPrompts;
    }

    return this._config.traceContent !== undefined
      ? this._config.traceContent
      : true;
  }
}<|MERGE_RESOLUTION|>--- conflicted
+++ resolved
@@ -227,42 +227,23 @@
     type: LLM_COMPLETION_TYPE;
   }): Span {
     const attributes: Attributes = {
-<<<<<<< HEAD
-      [SpanAttributes.ATTR_GEN_AI_SYSTEM]: "Cohere",
-=======
       [ATTR_GEN_AI_SYSTEM]: "Cohere",
->>>>>>> 8e05349a
       [SpanAttributes.LLM_REQUEST_TYPE]: this._getLlmRequestTypeByMethod(type),
     };
 
     try {
       const model = params.model ?? "command";
-<<<<<<< HEAD
-      attributes[SpanAttributes.ATTR_GEN_AI_REQUEST_MODEL] = model;
-
-      if (!("query" in params)) {
-        attributes[SpanAttributes.ATTR_GEN_AI_REQUEST_TOP_P] = params.p;
-        attributes[SpanAttributes.LLM_TOP_K] = params.k;
-        attributes[SpanAttributes.ATTR_GEN_AI_REQUEST_TEMPERATURE] =
-          params.temperature;
-=======
       attributes[ATTR_GEN_AI_REQUEST_MODEL] = model;
 
       if (!("query" in params)) {
         attributes[ATTR_GEN_AI_REQUEST_TOP_P] = params.p;
         attributes[SpanAttributes.LLM_TOP_K] = params.k;
         attributes[ATTR_GEN_AI_REQUEST_TEMPERATURE] = params.temperature;
->>>>>>> 8e05349a
         attributes[SpanAttributes.LLM_FREQUENCY_PENALTY] =
           params.frequencyPenalty;
         attributes[SpanAttributes.LLM_PRESENCE_PENALTY] =
           params.presencePenalty;
-<<<<<<< HEAD
-        attributes[SpanAttributes.ATTR_GEN_AI_REQUEST_MAX_TOKENS] =
-          params.maxTokens;
-=======
         attributes[ATTR_GEN_AI_REQUEST_MAX_TOKENS] = params.maxTokens;
->>>>>>> 8e05349a
       } else {
         attributes["topN"] = params["topN"];
         attributes["maxChunksPerDoc"] = params["maxChunksPerDoc"];
@@ -270,19 +251,6 @@
 
       if (this._shouldSendPrompts()) {
         if (type === "completion" && "prompt" in params) {
-<<<<<<< HEAD
-          attributes[`${SpanAttributes.ATTR_GEN_AI_PROMPT}.0.role`] = "user";
-          attributes[`${SpanAttributes.ATTR_GEN_AI_PROMPT}.0.user`] =
-            params.prompt;
-        } else if (type === "chat" && "message" in params) {
-          params.chatHistory?.forEach((msg, index) => {
-            attributes[`${SpanAttributes.ATTR_GEN_AI_PROMPT}.${index}.role`] =
-              msg.role;
-            if (msg.role !== "TOOL") {
-              attributes[
-                `${SpanAttributes.ATTR_GEN_AI_PROMPT}.${index}.content`
-              ] = msg.message;
-=======
           attributes[`${ATTR_GEN_AI_PROMPT}.0.role`] = "user";
           attributes[`${ATTR_GEN_AI_PROMPT}.0.user`] = params.prompt;
         } else if (type === "chat" && "message" in params) {
@@ -291,22 +259,10 @@
             if (msg.role !== "TOOL") {
               attributes[`${ATTR_GEN_AI_PROMPT}.${index}.content`] =
                 msg.message;
->>>>>>> 8e05349a
             }
           });
 
           attributes[
-<<<<<<< HEAD
-            `${SpanAttributes.ATTR_GEN_AI_PROMPT}.${params.chatHistory?.length ?? 0}.role`
-          ] = "user";
-          attributes[
-            `${SpanAttributes.ATTR_GEN_AI_PROMPT}.${params.chatHistory?.length ?? 0}.user`
-          ] = params.message;
-        } else if (type === "rerank" && "query" in params) {
-          attributes[`${SpanAttributes.ATTR_GEN_AI_PROMPT}.0.role`] = "user";
-          attributes[`${SpanAttributes.ATTR_GEN_AI_PROMPT}.0.user`] =
-            params.query;
-=======
             `${ATTR_GEN_AI_PROMPT}.${params.chatHistory?.length ?? 0}.role`
           ] = "user";
           attributes[
@@ -315,7 +271,6 @@
         } else if (type === "rerank" && "query" in params) {
           attributes[`${ATTR_GEN_AI_PROMPT}.0.role`] = "user";
           attributes[`${ATTR_GEN_AI_PROMPT}.0.user`] = params.query;
->>>>>>> 8e05349a
           params.documents.forEach((doc, index) => {
             attributes[`documents.${index}.index`] =
               typeof doc === "string" ? doc : doc.text;
@@ -418,21 +373,13 @@
         if (this._shouldSendPrompts()) {
           result.results.forEach((each, idx) => {
             span.setAttribute(
-<<<<<<< HEAD
-              `${SpanAttributes.ATTR_GEN_AI_COMPLETION}.${idx}.relevanceScore`,
-=======
               `${ATTR_GEN_AI_COMPLETION}.${idx}.relevanceScore`,
->>>>>>> 8e05349a
               each.relevanceScore,
             );
 
             if (each.document && each.document?.text) {
               span.setAttribute(
-<<<<<<< HEAD
-                `${SpanAttributes.ATTR_GEN_AI_COMPLETION}.${idx}.content`,
-=======
                 `${ATTR_GEN_AI_COMPLETION}.${idx}.content`,
->>>>>>> 8e05349a
                 each.document.text,
               );
             }
@@ -440,20 +387,12 @@
         } else {
           result.results.forEach((each, idx) => {
             span.setAttribute(
-<<<<<<< HEAD
-              `${SpanAttributes.ATTR_GEN_AI_COMPLETION}.${idx}.content`,
-=======
               `${ATTR_GEN_AI_COMPLETION}.${idx}.content`,
->>>>>>> 8e05349a
               each.index,
             );
 
             span.setAttribute(
-<<<<<<< HEAD
-              `${SpanAttributes.ATTR_GEN_AI_COMPLETION}.${idx}.relevanceScore`,
-=======
               `${ATTR_GEN_AI_COMPLETION}.${idx}.relevanceScore`,
->>>>>>> 8e05349a
               each.relevanceScore,
             );
           });
@@ -477,11 +416,7 @@
           typeof result.token_count.prompt_tokens === "number"
         ) {
           span.setAttribute(
-<<<<<<< HEAD
-            SpanAttributes.ATTR_GEN_AI_USAGE_PROMPT_TOKENS,
-=======
             ATTR_GEN_AI_USAGE_PROMPT_TOKENS,
->>>>>>> 8e05349a
             result.token_count?.prompt_tokens,
           );
         }
@@ -492,11 +427,7 @@
           typeof result.token_count.response_tokens === "number"
         ) {
           span.setAttribute(
-<<<<<<< HEAD
-            SpanAttributes.ATTR_GEN_AI_USAGE_COMPLETION_TOKENS,
-=======
             ATTR_GEN_AI_USAGE_COMPLETION_TOKENS,
->>>>>>> 8e05349a
             result.token_count?.response_tokens,
           );
         }
@@ -514,27 +445,12 @@
       }
 
       if (this._shouldSendPrompts()) {
-<<<<<<< HEAD
-        span.setAttribute(
-          `${SpanAttributes.ATTR_GEN_AI_COMPLETION}.0.role`,
-          "assistant",
-        );
-        span.setAttribute(
-          `${SpanAttributes.ATTR_GEN_AI_COMPLETION}.0.content`,
-          result.text,
-        );
-
-        if (result.searchQueries?.[0].text) {
-          span.setAttribute(
-            `${SpanAttributes.ATTR_GEN_AI_COMPLETION}.0.searchQuery`,
-=======
         span.setAttribute(`${ATTR_GEN_AI_COMPLETION}.0.role`, "assistant");
         span.setAttribute(`${ATTR_GEN_AI_COMPLETION}.0.content`, result.text);
 
         if (result.searchQueries?.[0].text) {
           span.setAttribute(
             `${ATTR_GEN_AI_COMPLETION}.0.searchQuery`,
->>>>>>> 8e05349a
             result.searchQueries?.[0].text,
           );
         }
@@ -543,20 +459,12 @@
           result.searchResults.forEach((searchResult, index) => {
             if (searchResult.searchQuery) {
               span.setAttribute(
-<<<<<<< HEAD
-                `${SpanAttributes.ATTR_GEN_AI_COMPLETION}.0.searchResult.${index}.text`,
-=======
                 `${ATTR_GEN_AI_COMPLETION}.0.searchResult.${index}.text`,
->>>>>>> 8e05349a
                 searchResult.searchQuery.text,
               );
             }
             span.setAttribute(
-<<<<<<< HEAD
-              `${SpanAttributes.ATTR_GEN_AI_COMPLETION}.0.searchResult.${index}.connector`,
-=======
               `${ATTR_GEN_AI_COMPLETION}.0.searchResult.${index}.connector`,
->>>>>>> 8e05349a
               searchResult.connector.id,
             );
           });
@@ -565,11 +473,7 @@
 
       if ("finishReason" in result && typeof result.finishReason === "string") {
         span.setAttribute(
-<<<<<<< HEAD
-          `${SpanAttributes.ATTR_GEN_AI_COMPLETION}.0.finish_reason`,
-=======
           `${ATTR_GEN_AI_COMPLETION}.0.finish_reason`,
->>>>>>> 8e05349a
           result.finishReason,
         );
       }
@@ -587,22 +491,14 @@
       if (result && "meta" in result) {
         if (typeof result.meta?.billedUnits?.inputTokens === "number") {
           span.setAttribute(
-<<<<<<< HEAD
-            SpanAttributes.ATTR_GEN_AI_USAGE_PROMPT_TOKENS,
-=======
             ATTR_GEN_AI_USAGE_PROMPT_TOKENS,
->>>>>>> 8e05349a
             result.meta?.billedUnits?.inputTokens,
           );
         }
 
         if (typeof result.meta?.billedUnits?.outputTokens === "number") {
           span.setAttribute(
-<<<<<<< HEAD
-            SpanAttributes.ATTR_GEN_AI_USAGE_COMPLETION_TOKENS,
-=======
             ATTR_GEN_AI_USAGE_COMPLETION_TOKENS,
->>>>>>> 8e05349a
             result.meta?.billedUnits?.outputTokens,
           );
         }
@@ -622,15 +518,7 @@
       if (this._shouldSendPrompts() && result.generations) {
         span.setAttribute(`${ATTR_GEN_AI_COMPLETION}.0.role`, "assistant");
         span.setAttribute(
-<<<<<<< HEAD
-          `${SpanAttributes.ATTR_GEN_AI_COMPLETION}.0.role`,
-          "assistant",
-        );
-        span.setAttribute(
-          `${SpanAttributes.ATTR_GEN_AI_COMPLETION}.0.content`,
-=======
           `${ATTR_GEN_AI_COMPLETION}.0.content`,
->>>>>>> 8e05349a
           result.generations[0].text,
         );
       }
@@ -641,11 +529,7 @@
         typeof result.generations[0].finish_reason === "string"
       ) {
         span.setAttribute(
-<<<<<<< HEAD
-          `${SpanAttributes.ATTR_GEN_AI_COMPLETION}.0.finish_reason`,
-=======
           `${ATTR_GEN_AI_COMPLETION}.0.finish_reason`,
->>>>>>> 8e05349a
           result.generations[0].finish_reason,
         );
       }
@@ -656,11 +540,7 @@
         typeof result.generations[0].finishReason === "string"
       ) {
         span.setAttribute(
-<<<<<<< HEAD
-          `${SpanAttributes.ATTR_GEN_AI_COMPLETION}.0.finish_reason`,
-=======
           `${ATTR_GEN_AI_COMPLETION}.0.finish_reason`,
->>>>>>> 8e05349a
           result.generations[0].finishReason,
         );
       }
