--- conflicted
+++ resolved
@@ -102,42 +102,18 @@
     const spans = memoryExporter.getFinishedSpans();
 
     const attributes = spans[0].attributes;
-<<<<<<< HEAD
-    assert.strictEqual(attributes[SpanAttributes.ATTR_GEN_AI_SYSTEM], "Cohere");
-=======
     assert.strictEqual(attributes[ATTR_GEN_AI_SYSTEM], "Cohere");
->>>>>>> 8e05349a
     assert.strictEqual(
       attributes[SpanAttributes.LLM_REQUEST_TYPE],
       "completion",
     );
     assert.strictEqual(
-<<<<<<< HEAD
-      attributes[SpanAttributes.ATTR_GEN_AI_REQUEST_MODEL],
-=======
-      attributes[ATTR_GEN_AI_REQUEST_MODEL],
->>>>>>> 8e05349a
+      attributes[ATTR_GEN_AI_REQUEST_MODEL],
       params?.model ?? "command",
     );
 
     assert.strictEqual(attributes[`${ATTR_GEN_AI_PROMPT}.0.role`], "user");
     assert.strictEqual(
-<<<<<<< HEAD
-      attributes[`${SpanAttributes.ATTR_GEN_AI_PROMPT}.0.role`],
-      "user",
-    );
-    assert.strictEqual(
-      attributes[`${SpanAttributes.ATTR_GEN_AI_PROMPT}.0.user`],
-      params.prompt,
-    );
-    assert.strictEqual(attributes[SpanAttributes.LLM_TOP_K], params.k);
-    assert.strictEqual(
-      attributes[SpanAttributes.ATTR_GEN_AI_REQUEST_TOP_P],
-      params.p,
-    );
-    assert.strictEqual(
-      attributes[SpanAttributes.ATTR_GEN_AI_REQUEST_TEMPERATURE],
-=======
       attributes[`${ATTR_GEN_AI_PROMPT}.0.user`],
       params.prompt,
     );
@@ -145,7 +121,6 @@
     assert.strictEqual(attributes[ATTR_GEN_AI_REQUEST_TOP_P], params.p);
     assert.strictEqual(
       attributes[ATTR_GEN_AI_REQUEST_TEMPERATURE],
->>>>>>> 8e05349a
       params.temperature,
     );
     assert.strictEqual(
@@ -157,11 +132,7 @@
       params.frequencyPenalty,
     );
     assert.strictEqual(
-<<<<<<< HEAD
-      attributes[SpanAttributes.ATTR_GEN_AI_REQUEST_MODEL],
-=======
-      attributes[ATTR_GEN_AI_REQUEST_MODEL],
->>>>>>> 8e05349a
+      attributes[ATTR_GEN_AI_REQUEST_MODEL],
       params?.model ?? "command",
     );
 
@@ -170,19 +141,11 @@
       typeof response.meta?.billedUnits?.outputTokens === "number"
     ) {
       assert.strictEqual(
-<<<<<<< HEAD
-        attributes[SpanAttributes.ATTR_GEN_AI_USAGE_PROMPT_TOKENS],
-        response.meta?.billedUnits?.inputTokens,
-      );
-      assert.strictEqual(
-        attributes[SpanAttributes.ATTR_GEN_AI_USAGE_COMPLETION_TOKENS],
-=======
         attributes[ATTR_GEN_AI_USAGE_PROMPT_TOKENS],
         response.meta?.billedUnits?.inputTokens,
       );
       assert.strictEqual(
         attributes[ATTR_GEN_AI_USAGE_COMPLETION_TOKENS],
->>>>>>> 8e05349a
         response.meta?.billedUnits?.outputTokens,
       );
       assert.strictEqual(
@@ -192,19 +155,11 @@
       );
     }
     assert.strictEqual(
-<<<<<<< HEAD
-      attributes[`${SpanAttributes.ATTR_GEN_AI_COMPLETION}.0.role`],
-      "assistant",
-    );
-    assert.strictEqual(
-      attributes[`${SpanAttributes.ATTR_GEN_AI_COMPLETION}.0.content`],
-=======
       attributes[`${ATTR_GEN_AI_COMPLETION}.0.role`],
       "assistant",
     );
     assert.strictEqual(
       attributes[`${ATTR_GEN_AI_COMPLETION}.0.content`],
->>>>>>> 8e05349a
       response.generations[0].text,
     );
   });
@@ -221,42 +176,18 @@
     const spans = memoryExporter.getFinishedSpans();
     const attributes = spans[0].attributes;
 
-<<<<<<< HEAD
-    assert.strictEqual(attributes[SpanAttributes.ATTR_GEN_AI_SYSTEM], "Cohere");
-=======
     assert.strictEqual(attributes[ATTR_GEN_AI_SYSTEM], "Cohere");
->>>>>>> 8e05349a
     assert.strictEqual(
       attributes[SpanAttributes.LLM_REQUEST_TYPE],
       "completion",
     );
     assert.strictEqual(
-<<<<<<< HEAD
-      attributes[SpanAttributes.ATTR_GEN_AI_REQUEST_MODEL],
-=======
-      attributes[ATTR_GEN_AI_REQUEST_MODEL],
->>>>>>> 8e05349a
+      attributes[ATTR_GEN_AI_REQUEST_MODEL],
       params?.model ?? "command",
     );
 
     assert.strictEqual(attributes[`${ATTR_GEN_AI_PROMPT}.0.role`], "user");
     assert.strictEqual(
-<<<<<<< HEAD
-      attributes[`${SpanAttributes.ATTR_GEN_AI_PROMPT}.0.role`],
-      "user",
-    );
-    assert.strictEqual(
-      attributes[`${SpanAttributes.ATTR_GEN_AI_PROMPT}.0.user`],
-      params.prompt,
-    );
-    assert.strictEqual(attributes[SpanAttributes.LLM_TOP_K], params.k);
-    assert.strictEqual(
-      attributes[SpanAttributes.ATTR_GEN_AI_REQUEST_TOP_P],
-      params.p,
-    );
-    assert.strictEqual(
-      attributes[SpanAttributes.ATTR_GEN_AI_REQUEST_TEMPERATURE],
-=======
       attributes[`${ATTR_GEN_AI_PROMPT}.0.user`],
       params.prompt,
     );
@@ -264,7 +195,6 @@
     assert.strictEqual(attributes[ATTR_GEN_AI_REQUEST_TOP_P], params.p);
     assert.strictEqual(
       attributes[ATTR_GEN_AI_REQUEST_TEMPERATURE],
->>>>>>> 8e05349a
       params.temperature,
     );
     assert.strictEqual(
@@ -276,11 +206,7 @@
       params.frequencyPenalty,
     );
     assert.strictEqual(
-<<<<<<< HEAD
-      attributes[SpanAttributes.ATTR_GEN_AI_REQUEST_MODEL],
-=======
-      attributes[ATTR_GEN_AI_REQUEST_MODEL],
->>>>>>> 8e05349a
+      attributes[ATTR_GEN_AI_REQUEST_MODEL],
       params?.model ?? "command",
     );
 
@@ -292,19 +218,11 @@
           typeof response.meta?.billedUnits?.outputTokens === "number"
         ) {
           assert.strictEqual(
-<<<<<<< HEAD
-            attributes[SpanAttributes.ATTR_GEN_AI_USAGE_PROMPT_TOKENS],
-            response.meta?.billedUnits?.inputTokens,
-          );
-          assert.strictEqual(
-            attributes[SpanAttributes.ATTR_GEN_AI_USAGE_COMPLETION_TOKENS],
-=======
             attributes[ATTR_GEN_AI_USAGE_PROMPT_TOKENS],
             response.meta?.billedUnits?.inputTokens,
           );
           assert.strictEqual(
             attributes[ATTR_GEN_AI_USAGE_COMPLETION_TOKENS],
->>>>>>> 8e05349a
             response.meta?.billedUnits?.outputTokens,
           );
           assert.strictEqual(
@@ -314,19 +232,11 @@
           );
         }
         assert.strictEqual(
-<<<<<<< HEAD
-          attributes[`${SpanAttributes.ATTR_GEN_AI_COMPLETION}.0.role`],
-          "assistant",
-        );
-        assert.strictEqual(
-          attributes[`${SpanAttributes.ATTR_GEN_AI_COMPLETION}.0.content`],
-=======
           attributes[`${ATTR_GEN_AI_COMPLETION}.0.role`],
           "assistant",
         );
         assert.strictEqual(
           attributes[`${ATTR_GEN_AI_COMPLETION}.0.content`],
->>>>>>> 8e05349a
           response.generations[0].text,
         );
       }
