--- conflicted
+++ resolved
@@ -111,31 +111,16 @@
     const spans = memoryExporter.getFinishedSpans();
 
     const attributes = spans[0].attributes;
-<<<<<<< HEAD
-    assert.strictEqual(attributes[SpanAttributes.ATTR_GEN_AI_SYSTEM], "Cohere");
-    assert.strictEqual(attributes[SpanAttributes.LLM_REQUEST_TYPE], "rerank");
-    assert.strictEqual(
-      attributes[SpanAttributes.ATTR_GEN_AI_REQUEST_MODEL],
-=======
     assert.strictEqual(attributes[ATTR_GEN_AI_SYSTEM], "Cohere");
     assert.strictEqual(attributes[SpanAttributes.LLM_REQUEST_TYPE], "rerank");
     assert.strictEqual(
       attributes[ATTR_GEN_AI_REQUEST_MODEL],
->>>>>>> 8e05349a
       params?.model ?? "command",
     );
 
     assert.strictEqual(attributes[`${ATTR_GEN_AI_PROMPT}.0.role`], "user");
     assert.strictEqual(
-<<<<<<< HEAD
-      attributes[`${SpanAttributes.ATTR_GEN_AI_PROMPT}.0.role`],
-      "user",
-    );
-    assert.strictEqual(
-      attributes[`${SpanAttributes.ATTR_GEN_AI_PROMPT}.0.user`],
-=======
       attributes[`${ATTR_GEN_AI_PROMPT}.0.user`],
->>>>>>> 8e05349a
       params.query,
     );
     assert.strictEqual(
@@ -145,17 +130,6 @@
         : params.documents[1].text,
     );
     assert.strictEqual(
-<<<<<<< HEAD
-      attributes[SpanAttributes.ATTR_GEN_AI_REQUEST_MODEL],
-      params?.model ?? "command",
-    );
-    assert.strictEqual(
-      attributes[`${SpanAttributes.ATTR_GEN_AI_COMPLETION}.0.relevanceScore`],
-      response.results[0].relevanceScore,
-    );
-    assert.strictEqual(
-      attributes[`${SpanAttributes.ATTR_GEN_AI_COMPLETION}.0.content`],
-=======
       attributes[ATTR_GEN_AI_REQUEST_MODEL],
       params?.model ?? "command",
     );
@@ -165,7 +139,6 @@
     );
     assert.strictEqual(
       attributes[`${ATTR_GEN_AI_COMPLETION}.0.content`],
->>>>>>> 8e05349a
       params.returnDocuments
         ? response.results[0].document?.text
         : response.results[0].index,
