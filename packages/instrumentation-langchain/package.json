--- conflicted
+++ resolved
@@ -38,17 +38,10 @@
     "access": "public"
   },
   "dependencies": {
-<<<<<<< HEAD
-    "@langchain/core": "^0.3.58",
+    "@langchain/core": "^0.3.70",
     "@opentelemetry/api": "^1.7.0",
     "@opentelemetry/core": "^1.30.1",
     "@opentelemetry/instrumentation": "^0.48.0",
-=======
-    "@langchain/core": "^0.3.70",
-    "@opentelemetry/api": "^1.9.0",
-    "@opentelemetry/core": "^2.0.1",
-    "@opentelemetry/instrumentation": "^0.203.0",
->>>>>>> 00cd7a07
     "@opentelemetry/semantic-conventions": "^1.36.0",
     "@traceloop/ai-semantic-conventions": "workspace:*",
     "tslib": "^2.8.1"
