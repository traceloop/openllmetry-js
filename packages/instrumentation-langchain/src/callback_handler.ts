--- conflicted
+++ resolved
@@ -71,11 +71,7 @@
 
     const flatMessages = messages.flat();
     span.setAttributes({
-<<<<<<< HEAD
-      [SpanAttributes.ATTR_GEN_AI_SYSTEM]: vendor,
-=======
       [ATTR_GEN_AI_SYSTEM]: vendor,
->>>>>>> 8e05349a
       [SpanAttributes.LLM_REQUEST_TYPE]: "chat",
     });
 
@@ -84,13 +80,8 @@
       flatMessages.forEach((message, idx) => {
         const role = this.mapMessageTypeToRole(message._getType());
         span.setAttributes({
-<<<<<<< HEAD
-          [`${SpanAttributes.ATTR_GEN_AI_PROMPT}.${idx}.role`]: role,
-          [`${SpanAttributes.ATTR_GEN_AI_PROMPT}.${idx}.content`]:
-=======
           [`${ATTR_GEN_AI_PROMPT}.${idx}.role`]: role,
           [`${ATTR_GEN_AI_PROMPT}.${idx}.content`]:
->>>>>>> 8e05349a
             typeof message.content === "string"
               ? message.content
               : JSON.stringify(message.content),
@@ -121,24 +112,15 @@
     });
 
     span.setAttributes({
-<<<<<<< HEAD
-      [SpanAttributes.ATTR_GEN_AI_SYSTEM]: vendor,
-=======
       [ATTR_GEN_AI_SYSTEM]: vendor,
->>>>>>> 8e05349a
       [SpanAttributes.LLM_REQUEST_TYPE]: "completion",
     });
 
     if (this.traceContent && prompts.length > 0) {
       prompts.forEach((prompt, idx) => {
         span.setAttributes({
-<<<<<<< HEAD
-          [`${SpanAttributes.ATTR_GEN_AI_PROMPT}.${idx}.role`]: "user",
-          [`${SpanAttributes.ATTR_GEN_AI_PROMPT}.${idx}.content`]: prompt,
-=======
           [`${ATTR_GEN_AI_PROMPT}.${idx}.role`]: "user",
           [`${ATTR_GEN_AI_PROMPT}.${idx}.content`]: prompt,
->>>>>>> 8e05349a
         });
       });
     }
@@ -166,15 +148,8 @@
       output.generations.forEach((generation, idx) => {
         if (generation && generation.length > 0) {
           span.setAttributes({
-<<<<<<< HEAD
-            [`${SpanAttributes.ATTR_GEN_AI_COMPLETION}.${idx}.role`]:
-              "assistant",
-            [`${SpanAttributes.ATTR_GEN_AI_COMPLETION}.${idx}.content`]:
-              generation[0].text,
-=======
             [`${ATTR_GEN_AI_COMPLETION}.${idx}.role`]: "assistant",
             [`${ATTR_GEN_AI_COMPLETION}.${idx}.content`]: generation[0].text,
->>>>>>> 8e05349a
           });
         }
       });
@@ -185,13 +160,8 @@
 
     // Set both request and response model attributes like Python implementation
     span.setAttributes({
-<<<<<<< HEAD
-      [SpanAttributes.ATTR_GEN_AI_REQUEST_MODEL]: modelName || "unknown",
-      [SpanAttributes.ATTR_GEN_AI_RESPONSE_MODEL]: modelName || "unknown",
-=======
       [ATTR_GEN_AI_REQUEST_MODEL]: modelName || "unknown",
       [ATTR_GEN_AI_RESPONSE_MODEL]: modelName || "unknown",
->>>>>>> 8e05349a
     });
 
     // Add usage metrics if available
@@ -199,21 +169,12 @@
       const usage = output.llmOutput.usage;
       if (usage.input_tokens) {
         span.setAttributes({
-<<<<<<< HEAD
-          [SpanAttributes.ATTR_GEN_AI_USAGE_PROMPT_TOKENS]: usage.input_tokens,
-=======
           [ATTR_GEN_AI_USAGE_PROMPT_TOKENS]: usage.input_tokens,
->>>>>>> 8e05349a
         });
       }
       if (usage.output_tokens) {
         span.setAttributes({
-<<<<<<< HEAD
-          [SpanAttributes.ATTR_GEN_AI_USAGE_COMPLETION_TOKENS]:
-            usage.output_tokens,
-=======
           [ATTR_GEN_AI_USAGE_COMPLETION_TOKENS]: usage.output_tokens,
->>>>>>> 8e05349a
         });
       }
       const totalTokens =
@@ -230,21 +191,12 @@
       const usage = output.llmOutput.tokenUsage;
       if (usage.promptTokens) {
         span.setAttributes({
-<<<<<<< HEAD
-          [SpanAttributes.ATTR_GEN_AI_USAGE_PROMPT_TOKENS]: usage.promptTokens,
-=======
           [ATTR_GEN_AI_USAGE_PROMPT_TOKENS]: usage.promptTokens,
->>>>>>> 8e05349a
         });
       }
       if (usage.completionTokens) {
         span.setAttributes({
-<<<<<<< HEAD
-          [SpanAttributes.ATTR_GEN_AI_USAGE_COMPLETION_TOKENS]:
-            usage.completionTokens,
-=======
           [ATTR_GEN_AI_USAGE_COMPLETION_TOKENS]: usage.completionTokens,
->>>>>>> 8e05349a
         });
       }
       if (usage.totalTokens) {
