--- conflicted
+++ resolved
@@ -440,38 +440,12 @@
 
     // Look for LLM span created by Bedrock instrumentation
     const llmSpan = spans.find(
-<<<<<<< HEAD
-      (span) => span.attributes[SpanAttributes.ATTR_GEN_AI_SYSTEM] === "AWS",
-=======
       (span) => span.attributes[ATTR_GEN_AI_SYSTEM] === "AWS",
->>>>>>> 8e05349a
     );
 
     if (llmSpan) {
       // Test LLM span attributes like in amazon.test.ts
       const attributes = llmSpan.attributes;
-<<<<<<< HEAD
-      assert.strictEqual(attributes[SpanAttributes.ATTR_GEN_AI_SYSTEM], "AWS");
-      assert.strictEqual(attributes[SpanAttributes.LLM_REQUEST_TYPE], "chat");
-      assert.ok(attributes[SpanAttributes.ATTR_GEN_AI_REQUEST_MODEL]);
-      assert.strictEqual(
-        attributes[`${SpanAttributes.ATTR_GEN_AI_PROMPT}.0.role`],
-        "user",
-      );
-      assert.strictEqual(
-        attributes[`${SpanAttributes.ATTR_GEN_AI_PROMPT}.0.content`],
-        "What is a popular landmark in the most populous city in the US?",
-      );
-      assert.strictEqual(
-        attributes[`${SpanAttributes.ATTR_GEN_AI_COMPLETION}.0.role`],
-        "assistant",
-      );
-      assert.ok(
-        attributes[`${SpanAttributes.ATTR_GEN_AI_COMPLETION}.0.content`],
-      );
-      assert.ok(attributes[SpanAttributes.ATTR_GEN_AI_USAGE_PROMPT_TOKENS]);
-      assert.ok(attributes[SpanAttributes.ATTR_GEN_AI_USAGE_COMPLETION_TOKENS]);
-=======
       assert.strictEqual(attributes[ATTR_GEN_AI_SYSTEM], "AWS");
       assert.strictEqual(attributes[SpanAttributes.LLM_REQUEST_TYPE], "chat");
       assert.ok(attributes[ATTR_GEN_AI_REQUEST_MODEL]);
@@ -487,7 +461,6 @@
       assert.ok(attributes[`${ATTR_GEN_AI_COMPLETION}.0.content`]);
       assert.ok(attributes[ATTR_GEN_AI_USAGE_PROMPT_TOKENS]);
       assert.ok(attributes[ATTR_GEN_AI_USAGE_COMPLETION_TOKENS]);
->>>>>>> 8e05349a
       assert.ok(attributes[SpanAttributes.LLM_USAGE_TOTAL_TOKENS]);
     } else {
       // Test LangChain callback handler spans - now only creates completion span
@@ -500,38 +473,17 @@
 
       // Test completion span attributes
       const completionAttributes = completionSpan.attributes;
-<<<<<<< HEAD
-      assert.strictEqual(
-        completionAttributes[SpanAttributes.ATTR_GEN_AI_SYSTEM],
-        "AWS",
-      );
-=======
       assert.strictEqual(completionAttributes[ATTR_GEN_AI_SYSTEM], "AWS");
->>>>>>> 8e05349a
       assert.strictEqual(
         completionAttributes[SpanAttributes.LLM_REQUEST_TYPE],
         "chat",
       );
       assert.strictEqual(
-<<<<<<< HEAD
-        completionAttributes[SpanAttributes.ATTR_GEN_AI_REQUEST_MODEL],
-        "claude-3-7-sonnet",
-      );
-      assert.ok(
-        completionAttributes[SpanAttributes.ATTR_GEN_AI_USAGE_PROMPT_TOKENS],
-      );
-      assert.ok(
-        completionAttributes[
-          SpanAttributes.ATTR_GEN_AI_USAGE_COMPLETION_TOKENS
-        ],
-      );
-=======
         completionAttributes[ATTR_GEN_AI_REQUEST_MODEL],
         "claude-3-7-sonnet",
       );
       assert.ok(completionAttributes[ATTR_GEN_AI_USAGE_PROMPT_TOKENS]);
       assert.ok(completionAttributes[ATTR_GEN_AI_USAGE_COMPLETION_TOKENS]);
->>>>>>> 8e05349a
       assert.ok(completionAttributes[SpanAttributes.LLM_USAGE_TOTAL_TOKENS]);
     }
   }).timeout(300000);
