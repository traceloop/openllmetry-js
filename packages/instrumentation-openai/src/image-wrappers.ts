/* eslint-disable @typescript-eslint/no-explicit-any */
import { trace, Span, SpanKind, Attributes } from "@opentelemetry/api";
import { SpanAttributes } from "@traceloop/ai-semantic-conventions";
import {
  ATTR_GEN_AI_COMPLETION,
  ATTR_GEN_AI_PROMPT,
  ATTR_GEN_AI_REQUEST_MODEL,
  ATTR_GEN_AI_SYSTEM,
  ATTR_GEN_AI_USAGE_COMPLETION_TOKENS,
  ATTR_GEN_AI_USAGE_PROMPT_TOKENS,
} from "@opentelemetry/semantic-conventions/incubating";
import type { ImageUploadCallback } from "./types";
import type {
  ImageGenerateParams,
  ImageEditParams,
  ImageCreateVariationParams,
  ImagesResponse,
} from "openai/resources/images";

/**
 * Calculate completion tokens for image generation based on OpenAI's actual token costs
 *
 * Token costs based on OpenAI documentation:
 * For gpt-image-1:     Square (1024×1024)    Portrait (1024×1536)    Landscape (1536×1024)
 * Low                  272 tokens            408 tokens              400 tokens
 * Medium               1056 tokens           1584 tokens             1568 tokens
 * High                 4160 tokens           6240 tokens             6208 tokens
 *
 * For DALL-E 3:
 * Standard             1056 tokens           1584 tokens             1568 tokens
 * HD                   4160 tokens           6240 tokens             6208 tokens
 */
function calculateImageGenerationTokens(
  params: any,
  imageCount: number,
): number {
  const size = params?.size || "1024x1024";
  const model = params?.model || "dall-e-2";
  const quality = params?.quality || "standard";

  // Token costs for different models and sizes
  let tokensPerImage: number;

  if (model === "dall-e-2") {
    // DALL-E 2 has fixed costs regardless of quality
    const dalle2Costs: Record<string, number> = {
      "256x256": 68,
      "512x512": 272,
      "1024x1024": 1056,
    };
    tokensPerImage = dalle2Costs[size] || 1056;
  } else if (model === "dall-e-3") {
    // DALL-E 3 costs depend on quality and size
    const dalle3Costs: Record<string, Record<string, number>> = {
      standard: {
        "1024x1024": 1056,
        "1024x1792": 1584,
        "1792x1024": 1568,
      },
      hd: {
        "1024x1024": 4160,
        "1024x1792": 6240,
        "1792x1024": 6208,
      },
    };
    tokensPerImage =
      dalle3Costs[quality]?.[size] || dalle3Costs["standard"]["1024x1024"];
  } else {
    // Default fallback for unknown models
    tokensPerImage = 1056;
  }

  return tokensPerImage * imageCount;
}

async function processImageInRequest(
  image: any,
  traceId: string,
  spanId: string,
  uploadCallback: ImageUploadCallback,
  index = 0,
): Promise<string | null> {
  try {
    let base64Data: string;
    let filename: string;

    if (typeof image === "string") {
      // Could be a file path, base64 string, or URL
      if (image.startsWith("data:image/")) {
        const commaIndex = image.indexOf(",");
        base64Data = image.substring(commaIndex + 1);
        filename = `input_image_${index}.png`;
      } else if (image.startsWith("http")) {
        return null;
      } else {
        base64Data = image;
        filename = `input_image_${index}.png`;
      }
    } else if (image && typeof image === "object") {
      // Handle Node.js Buffer objects and ReadStream
      if (Buffer.isBuffer(image)) {
        base64Data = image.toString("base64");
        filename = `input_image_${index}.png`;
      } else if (image.read && typeof image.read === "function") {
        const chunks: Buffer[] = [];
        return new Promise((resolve) => {
          image.on("data", (chunk: Buffer) => chunks.push(chunk));
          image.on("end", async () => {
            try {
              const buffer = Buffer.concat(chunks);
              const base64Data = buffer.toString("base64");
              const filename = image.path || `input_image_${index}.png`;
              const url = await uploadCallback(
                traceId,
                spanId,
                filename,
                base64Data,
              );
              resolve(url);
            } catch (error) {
              console.error("Error processing stream image:", error);
              resolve(null);
            }
          });
          image.on("error", (error: Error) => {
            console.error("Error reading image stream:", error);
            resolve(null);
          });
        });
      } else {
        return null;
      }
    } else {
      return null;
    }

    const url = await uploadCallback(traceId, spanId, filename, base64Data);
    return url;
  } catch (error) {
    console.error("Error processing image in request:", error);
    return null;
  }
}

export function setImageGenerationRequestAttributes(
  span: Span,
  params: ImageGenerateParams,
): void {
  const attributes: Attributes = {};

  if (params.model) {
<<<<<<< HEAD
    attributes[SpanAttributes.ATTR_GEN_AI_REQUEST_MODEL] = params.model;
=======
    attributes[ATTR_GEN_AI_REQUEST_MODEL] = params.model;
>>>>>>> 8e05349a
  }

  if (params.size) {
    attributes["gen_ai.request.image.size"] = params.size;
  }

  if (params.quality) {
    attributes["gen_ai.request.image.quality"] = params.quality;
  }

  if (params.style) {
    attributes["gen_ai.request.image.style"] = params.style;
  }

  if (params.n) {
    attributes["gen_ai.request.image.count"] = params.n;
  }

  if (params.prompt) {
<<<<<<< HEAD
    attributes[`${SpanAttributes.ATTR_GEN_AI_PROMPT}.0.content`] =
      params.prompt;
    attributes[`${SpanAttributes.ATTR_GEN_AI_PROMPT}.0.role`] = "user";
=======
    attributes[`${ATTR_GEN_AI_PROMPT}.0.content`] = params.prompt;
    attributes[`${ATTR_GEN_AI_PROMPT}.0.role`] = "user";
>>>>>>> 8e05349a
  }

  Object.entries(attributes).forEach(([key, value]) => {
    if (value !== undefined) {
      span.setAttribute(key, value);
    }
  });
}

export async function setImageEditRequestAttributes(
  span: Span,
  params: ImageEditParams,
  uploadCallback?: ImageUploadCallback,
): Promise<void> {
  const attributes: Attributes = {};

  if (params.model) {
<<<<<<< HEAD
    attributes[SpanAttributes.ATTR_GEN_AI_REQUEST_MODEL] = params.model;
=======
    attributes[ATTR_GEN_AI_REQUEST_MODEL] = params.model;
>>>>>>> 8e05349a
  }

  if (params.size) {
    attributes["gen_ai.request.image.size"] = params.size;
  }

  if (params.n) {
    attributes["gen_ai.request.image.count"] = params.n;
  }

  if (params.prompt) {
<<<<<<< HEAD
    attributes[`${SpanAttributes.ATTR_GEN_AI_PROMPT}.0.content`] =
      params.prompt;
    attributes[`${SpanAttributes.ATTR_GEN_AI_PROMPT}.0.role`] = "user";
=======
    attributes[`${ATTR_GEN_AI_PROMPT}.0.content`] = params.prompt;
    attributes[`${ATTR_GEN_AI_PROMPT}.0.role`] = "user";
>>>>>>> 8e05349a
  }

  // Process input image if upload callback is available
  if (
    params.image &&
    uploadCallback &&
    span.spanContext().traceId &&
    span.spanContext().spanId
  ) {
    const traceId = span.spanContext().traceId;
    const spanId = span.spanContext().spanId;

    const imageUrl = await processImageInRequest(
      params.image,
      traceId,
      spanId,
      uploadCallback,
      0,
    );

    if (imageUrl) {
<<<<<<< HEAD
      attributes[`${SpanAttributes.ATTR_GEN_AI_PROMPT}.1.content`] =
        JSON.stringify([{ type: "image_url", image_url: { url: imageUrl } }]);
      attributes[`${SpanAttributes.ATTR_GEN_AI_PROMPT}.1.role`] = "user";
=======
      attributes[`${ATTR_GEN_AI_PROMPT}.1.content`] = JSON.stringify([
        { type: "image_url", image_url: { url: imageUrl } },
      ]);
      attributes[`${ATTR_GEN_AI_PROMPT}.1.role`] = "user";
>>>>>>> 8e05349a
    }
  }

  Object.entries(attributes).forEach(([key, value]) => {
    if (value !== undefined) {
      span.setAttribute(key, value);
    }
  });
}

export async function setImageVariationRequestAttributes(
  span: Span,
  params: ImageCreateVariationParams,
  uploadCallback?: ImageUploadCallback,
): Promise<void> {
  const attributes: Attributes = {};

  if (params.model) {
<<<<<<< HEAD
    attributes[SpanAttributes.ATTR_GEN_AI_REQUEST_MODEL] = params.model;
=======
    attributes[ATTR_GEN_AI_REQUEST_MODEL] = params.model;
>>>>>>> 8e05349a
  }

  if (params.size) {
    attributes["gen_ai.request.image.size"] = params.size;
  }

  if (params.n) {
    attributes["gen_ai.request.image.count"] = params.n;
  }

  // Process input image if upload callback is available
  if (
    params.image &&
    uploadCallback &&
    span.spanContext().traceId &&
    span.spanContext().spanId
  ) {
    const traceId = span.spanContext().traceId;
    const spanId = span.spanContext().spanId;

    const imageUrl = await processImageInRequest(
      params.image,
      traceId,
      spanId,
      uploadCallback,
      0,
    );

    if (imageUrl) {
<<<<<<< HEAD
      attributes[`${SpanAttributes.ATTR_GEN_AI_PROMPT}.0.content`] =
        JSON.stringify([{ type: "image_url", image_url: { url: imageUrl } }]);
      attributes[`${SpanAttributes.ATTR_GEN_AI_PROMPT}.0.role`] = "user";
=======
      attributes[`${ATTR_GEN_AI_PROMPT}.0.content`] = JSON.stringify([
        { type: "image_url", image_url: { url: imageUrl } },
      ]);
      attributes[`${ATTR_GEN_AI_PROMPT}.0.role`] = "user";
>>>>>>> 8e05349a
    }
  }

  Object.entries(attributes).forEach(([key, value]) => {
    if (value !== undefined) {
      span.setAttribute(key, value);
    }
  });
}

export async function setImageGenerationResponseAttributes(
  span: Span,
  response: ImagesResponse,
  uploadCallback?: ImageUploadCallback,
  instrumentationConfig?: { enrichTokens?: boolean },
  params?: any,
): Promise<void> {
  const attributes: Attributes = {};

  if (response.data && response.data.length > 0) {
    const completionTokens = calculateImageGenerationTokens(
      params,
      response.data.length,
    );
<<<<<<< HEAD
    attributes[SpanAttributes.ATTR_GEN_AI_USAGE_COMPLETION_TOKENS] =
      completionTokens;
=======
    attributes[ATTR_GEN_AI_USAGE_COMPLETION_TOKENS] = completionTokens;
>>>>>>> 8e05349a

    // Calculate prompt tokens if enrichTokens is enabled
    if (instrumentationConfig?.enrichTokens) {
      try {
        let estimatedPromptTokens = 0;

        if (params?.prompt) {
          estimatedPromptTokens += Math.ceil(params.prompt.length / 4);
        }

        if (params?.image) {
          estimatedPromptTokens += 272;
        }

        if (estimatedPromptTokens > 0) {
<<<<<<< HEAD
          attributes[SpanAttributes.ATTR_GEN_AI_USAGE_PROMPT_TOKENS] =
            estimatedPromptTokens;
=======
          attributes[ATTR_GEN_AI_USAGE_PROMPT_TOKENS] = estimatedPromptTokens;
>>>>>>> 8e05349a
        }

        attributes[SpanAttributes.LLM_USAGE_TOTAL_TOKENS] =
          estimatedPromptTokens + completionTokens;
      } catch {
        attributes[SpanAttributes.LLM_USAGE_TOTAL_TOKENS] = completionTokens;
      }
    } else {
      attributes[SpanAttributes.LLM_USAGE_TOTAL_TOKENS] = completionTokens;
    }
  }

  if (response.data && response.data.length > 0) {
    const firstImage = response.data[0];

    if (firstImage.b64_json && uploadCallback) {
      try {
        const traceId = span.spanContext().traceId;
        const spanId = span.spanContext().spanId;

        const imageUrl = await uploadCallback(
          traceId,
          spanId,
          "generated_image.png",
          firstImage.b64_json,
        );

<<<<<<< HEAD
        attributes[`${SpanAttributes.ATTR_GEN_AI_COMPLETION}.0.content`] =
          JSON.stringify([{ type: "image_url", image_url: { url: imageUrl } }]);
        attributes[`${SpanAttributes.ATTR_GEN_AI_COMPLETION}.0.role`] =
          "assistant";
=======
        attributes[`${ATTR_GEN_AI_COMPLETION}.0.content`] = JSON.stringify([
          { type: "image_url", image_url: { url: imageUrl } },
        ]);
        attributes[`${ATTR_GEN_AI_COMPLETION}.0.role`] = "assistant";
>>>>>>> 8e05349a
      } catch (error) {
        console.error("Failed to upload generated image:", error);
      }
    } else if (firstImage.url && uploadCallback) {
      try {
        const traceId = span.spanContext().traceId;
        const spanId = span.spanContext().spanId;

        const response = await fetch(firstImage.url);
        const arrayBuffer = await response.arrayBuffer();
        const buffer = Buffer.from(arrayBuffer);
        const base64Data = buffer.toString("base64");

        const uploadedUrl = await uploadCallback(
          traceId,
          spanId,
          "generated_image.png",
          base64Data,
        );

<<<<<<< HEAD
        attributes[`${SpanAttributes.ATTR_GEN_AI_COMPLETION}.0.content`] =
          JSON.stringify([
            { type: "image_url", image_url: { url: uploadedUrl } },
          ]);
        attributes[`${SpanAttributes.ATTR_GEN_AI_COMPLETION}.0.role`] =
          "assistant";
      } catch (error) {
        console.error("Failed to fetch and upload generated image:", error);
        attributes[`${SpanAttributes.ATTR_GEN_AI_COMPLETION}.0.content`] =
          JSON.stringify([
            { type: "image_url", image_url: { url: firstImage.url } },
          ]);
        attributes[`${SpanAttributes.ATTR_GEN_AI_COMPLETION}.0.role`] =
          "assistant";
      }
    } else if (firstImage.url) {
      attributes[`${SpanAttributes.ATTR_GEN_AI_COMPLETION}.0.content`] =
        JSON.stringify([
          { type: "image_url", image_url: { url: firstImage.url } },
        ]);
      attributes[`${SpanAttributes.ATTR_GEN_AI_COMPLETION}.0.role`] =
        "assistant";
=======
        attributes[`${ATTR_GEN_AI_COMPLETION}.0.content`] = JSON.stringify([
          { type: "image_url", image_url: { url: uploadedUrl } },
        ]);
        attributes[`${ATTR_GEN_AI_COMPLETION}.0.role`] = "assistant";
      } catch (error) {
        console.error("Failed to fetch and upload generated image:", error);
        attributes[`${ATTR_GEN_AI_COMPLETION}.0.content`] = JSON.stringify([
          { type: "image_url", image_url: { url: firstImage.url } },
        ]);
        attributes[`${ATTR_GEN_AI_COMPLETION}.0.role`] = "assistant";
      }
    } else if (firstImage.url) {
      attributes[`${ATTR_GEN_AI_COMPLETION}.0.content`] = JSON.stringify([
        { type: "image_url", image_url: { url: firstImage.url } },
      ]);
      attributes[`${ATTR_GEN_AI_COMPLETION}.0.role`] = "assistant";
>>>>>>> 8e05349a
    }

    if (firstImage.revised_prompt) {
      attributes["gen_ai.response.revised_prompt"] = firstImage.revised_prompt;
    }
  }

  Object.entries(attributes).forEach(([key, value]) => {
    if (value !== undefined) {
      span.setAttribute(key, value);
    }
  });
}

export function wrapImageGeneration(
  tracer: ReturnType<typeof trace.getTracer>,
  uploadCallback?: ImageUploadCallback,
  instrumentationConfig?: { enrichTokens?: boolean },
) {
  return function (original: (...args: any[]) => any) {
    return function (this: any, ...args: any[]) {
      const params = args[0] as ImageGenerateParams;

      const span = tracer.startSpan("openai.images.generate", {
        kind: SpanKind.CLIENT,
        attributes: {
<<<<<<< HEAD
          [SpanAttributes.ATTR_GEN_AI_SYSTEM]: "OpenAI",
=======
          [ATTR_GEN_AI_SYSTEM]: "OpenAI",
>>>>>>> 8e05349a
          "gen_ai.request.type": "image_generation",
        },
      });

      const response = original.apply(this, args);

      if (response && typeof response.then === "function") {
        return response
          .then(async (result: any) => {
            try {
              setImageGenerationRequestAttributes(span, params);
              await setImageGenerationResponseAttributes(
                span,
                result,
                uploadCallback,
                instrumentationConfig,
                params,
              );
              return result;
            } catch (error) {
              span.recordException(error as Error);
              throw error;
            } finally {
              span.end();
            }
          })
          .catch((error: Error) => {
            span.recordException(error);
            span.end();
            throw error;
          });
      } else {
        try {
          setImageGenerationRequestAttributes(span, params);
          return response;
        } catch (error) {
          span.recordException(error as Error);
          throw error;
        } finally {
          span.end();
        }
      }
    };
  };
}

export function wrapImageEdit(
  tracer: ReturnType<typeof trace.getTracer>,
  uploadCallback?: ImageUploadCallback,
  instrumentationConfig?: { enrichTokens?: boolean },
) {
  return function (original: (...args: any[]) => any) {
    return function (this: any, ...args: any[]) {
      const params = args[0] as ImageEditParams;

      const span = tracer.startSpan("openai.images.edit", {
        kind: SpanKind.CLIENT,
        attributes: {
<<<<<<< HEAD
          [SpanAttributes.ATTR_GEN_AI_SYSTEM]: "OpenAI",
=======
          [ATTR_GEN_AI_SYSTEM]: "OpenAI",
>>>>>>> 8e05349a
          "gen_ai.request.type": "image_edit",
        },
      });

      const setRequestAttributesPromise = setImageEditRequestAttributes(
        span,
        params,
        uploadCallback,
      ).catch((error) => {
        console.error("Error setting image edit request attributes:", error);
      });

      const response = original.apply(this, args);

      if (response && typeof response.then === "function") {
        return response
          .then(async (result: any) => {
            try {
              await setRequestAttributesPromise;
              await setImageGenerationResponseAttributes(
                span,
                result,
                uploadCallback,
                instrumentationConfig,
                params,
              );
              return result;
            } catch (error) {
              span.recordException(error as Error);
              throw error;
            } finally {
              span.end();
            }
          })
          .catch(async (error: Error) => {
            await setRequestAttributesPromise;
            span.recordException(error);
            span.end();
            throw error;
          });
      } else {
        try {
          return response;
        } catch (error) {
          span.recordException(error as Error);
          throw error;
        } finally {
          span.end();
        }
      }
    };
  };
}

export function wrapImageVariation(
  tracer: ReturnType<typeof trace.getTracer>,
  uploadCallback?: ImageUploadCallback,
  instrumentationConfig?: { enrichTokens?: boolean },
) {
  return function (original: (...args: any[]) => any) {
    return function (this: any, ...args: any[]) {
      const params = args[0] as ImageCreateVariationParams;

      const span = tracer.startSpan("openai.images.createVariation", {
        kind: SpanKind.CLIENT,
        attributes: {
<<<<<<< HEAD
          [SpanAttributes.ATTR_GEN_AI_SYSTEM]: "OpenAI",
=======
          [ATTR_GEN_AI_SYSTEM]: "OpenAI",
>>>>>>> 8e05349a
          "gen_ai.request.type": "image_variation",
        },
      });

      const response = original.apply(this, args);

      if (response && typeof response.then === "function") {
        return response
          .then(async (result: any) => {
            try {
              await setImageVariationRequestAttributes(
                span,
                params,
                uploadCallback,
              );
              await setImageGenerationResponseAttributes(
                span,
                result,
                uploadCallback,
                instrumentationConfig,
                params,
              );
              return result;
            } catch (error) {
              span.recordException(error as Error);
              throw error;
            } finally {
              span.end();
            }
          })
          .catch((error: Error) => {
            span.recordException(error);
            span.end();
            throw error;
          });
      } else {
        try {
          return response;
        } catch (error) {
          span.recordException(error as Error);
          throw error;
        } finally {
          span.end();
        }
      }
    };
  };
}<|MERGE_RESOLUTION|>--- conflicted
+++ resolved
@@ -149,11 +149,7 @@
   const attributes: Attributes = {};
 
   if (params.model) {
-<<<<<<< HEAD
-    attributes[SpanAttributes.ATTR_GEN_AI_REQUEST_MODEL] = params.model;
-=======
     attributes[ATTR_GEN_AI_REQUEST_MODEL] = params.model;
->>>>>>> 8e05349a
   }
 
   if (params.size) {
@@ -173,14 +169,8 @@
   }
 
   if (params.prompt) {
-<<<<<<< HEAD
-    attributes[`${SpanAttributes.ATTR_GEN_AI_PROMPT}.0.content`] =
-      params.prompt;
-    attributes[`${SpanAttributes.ATTR_GEN_AI_PROMPT}.0.role`] = "user";
-=======
     attributes[`${ATTR_GEN_AI_PROMPT}.0.content`] = params.prompt;
     attributes[`${ATTR_GEN_AI_PROMPT}.0.role`] = "user";
->>>>>>> 8e05349a
   }
 
   Object.entries(attributes).forEach(([key, value]) => {
@@ -198,11 +188,7 @@
   const attributes: Attributes = {};
 
   if (params.model) {
-<<<<<<< HEAD
-    attributes[SpanAttributes.ATTR_GEN_AI_REQUEST_MODEL] = params.model;
-=======
     attributes[ATTR_GEN_AI_REQUEST_MODEL] = params.model;
->>>>>>> 8e05349a
   }
 
   if (params.size) {
@@ -214,14 +200,8 @@
   }
 
   if (params.prompt) {
-<<<<<<< HEAD
-    attributes[`${SpanAttributes.ATTR_GEN_AI_PROMPT}.0.content`] =
-      params.prompt;
-    attributes[`${SpanAttributes.ATTR_GEN_AI_PROMPT}.0.role`] = "user";
-=======
     attributes[`${ATTR_GEN_AI_PROMPT}.0.content`] = params.prompt;
     attributes[`${ATTR_GEN_AI_PROMPT}.0.role`] = "user";
->>>>>>> 8e05349a
   }
 
   // Process input image if upload callback is available
@@ -243,16 +223,10 @@
     );
 
     if (imageUrl) {
-<<<<<<< HEAD
-      attributes[`${SpanAttributes.ATTR_GEN_AI_PROMPT}.1.content`] =
-        JSON.stringify([{ type: "image_url", image_url: { url: imageUrl } }]);
-      attributes[`${SpanAttributes.ATTR_GEN_AI_PROMPT}.1.role`] = "user";
-=======
       attributes[`${ATTR_GEN_AI_PROMPT}.1.content`] = JSON.stringify([
         { type: "image_url", image_url: { url: imageUrl } },
       ]);
       attributes[`${ATTR_GEN_AI_PROMPT}.1.role`] = "user";
->>>>>>> 8e05349a
     }
   }
 
@@ -271,11 +245,7 @@
   const attributes: Attributes = {};
 
   if (params.model) {
-<<<<<<< HEAD
-    attributes[SpanAttributes.ATTR_GEN_AI_REQUEST_MODEL] = params.model;
-=======
     attributes[ATTR_GEN_AI_REQUEST_MODEL] = params.model;
->>>>>>> 8e05349a
   }
 
   if (params.size) {
@@ -305,16 +275,10 @@
     );
 
     if (imageUrl) {
-<<<<<<< HEAD
-      attributes[`${SpanAttributes.ATTR_GEN_AI_PROMPT}.0.content`] =
-        JSON.stringify([{ type: "image_url", image_url: { url: imageUrl } }]);
-      attributes[`${SpanAttributes.ATTR_GEN_AI_PROMPT}.0.role`] = "user";
-=======
       attributes[`${ATTR_GEN_AI_PROMPT}.0.content`] = JSON.stringify([
         { type: "image_url", image_url: { url: imageUrl } },
       ]);
       attributes[`${ATTR_GEN_AI_PROMPT}.0.role`] = "user";
->>>>>>> 8e05349a
     }
   }
 
@@ -339,12 +303,7 @@
       params,
       response.data.length,
     );
-<<<<<<< HEAD
-    attributes[SpanAttributes.ATTR_GEN_AI_USAGE_COMPLETION_TOKENS] =
-      completionTokens;
-=======
     attributes[ATTR_GEN_AI_USAGE_COMPLETION_TOKENS] = completionTokens;
->>>>>>> 8e05349a
 
     // Calculate prompt tokens if enrichTokens is enabled
     if (instrumentationConfig?.enrichTokens) {
@@ -360,12 +319,7 @@
         }
 
         if (estimatedPromptTokens > 0) {
-<<<<<<< HEAD
-          attributes[SpanAttributes.ATTR_GEN_AI_USAGE_PROMPT_TOKENS] =
-            estimatedPromptTokens;
-=======
           attributes[ATTR_GEN_AI_USAGE_PROMPT_TOKENS] = estimatedPromptTokens;
->>>>>>> 8e05349a
         }
 
         attributes[SpanAttributes.LLM_USAGE_TOTAL_TOKENS] =
@@ -393,17 +347,10 @@
           firstImage.b64_json,
         );
 
-<<<<<<< HEAD
-        attributes[`${SpanAttributes.ATTR_GEN_AI_COMPLETION}.0.content`] =
-          JSON.stringify([{ type: "image_url", image_url: { url: imageUrl } }]);
-        attributes[`${SpanAttributes.ATTR_GEN_AI_COMPLETION}.0.role`] =
-          "assistant";
-=======
         attributes[`${ATTR_GEN_AI_COMPLETION}.0.content`] = JSON.stringify([
           { type: "image_url", image_url: { url: imageUrl } },
         ]);
         attributes[`${ATTR_GEN_AI_COMPLETION}.0.role`] = "assistant";
->>>>>>> 8e05349a
       } catch (error) {
         console.error("Failed to upload generated image:", error);
       }
@@ -424,30 +371,6 @@
           base64Data,
         );
 
-<<<<<<< HEAD
-        attributes[`${SpanAttributes.ATTR_GEN_AI_COMPLETION}.0.content`] =
-          JSON.stringify([
-            { type: "image_url", image_url: { url: uploadedUrl } },
-          ]);
-        attributes[`${SpanAttributes.ATTR_GEN_AI_COMPLETION}.0.role`] =
-          "assistant";
-      } catch (error) {
-        console.error("Failed to fetch and upload generated image:", error);
-        attributes[`${SpanAttributes.ATTR_GEN_AI_COMPLETION}.0.content`] =
-          JSON.stringify([
-            { type: "image_url", image_url: { url: firstImage.url } },
-          ]);
-        attributes[`${SpanAttributes.ATTR_GEN_AI_COMPLETION}.0.role`] =
-          "assistant";
-      }
-    } else if (firstImage.url) {
-      attributes[`${SpanAttributes.ATTR_GEN_AI_COMPLETION}.0.content`] =
-        JSON.stringify([
-          { type: "image_url", image_url: { url: firstImage.url } },
-        ]);
-      attributes[`${SpanAttributes.ATTR_GEN_AI_COMPLETION}.0.role`] =
-        "assistant";
-=======
         attributes[`${ATTR_GEN_AI_COMPLETION}.0.content`] = JSON.stringify([
           { type: "image_url", image_url: { url: uploadedUrl } },
         ]);
@@ -464,7 +387,6 @@
         { type: "image_url", image_url: { url: firstImage.url } },
       ]);
       attributes[`${ATTR_GEN_AI_COMPLETION}.0.role`] = "assistant";
->>>>>>> 8e05349a
     }
 
     if (firstImage.revised_prompt) {
@@ -491,11 +413,7 @@
       const span = tracer.startSpan("openai.images.generate", {
         kind: SpanKind.CLIENT,
         attributes: {
-<<<<<<< HEAD
-          [SpanAttributes.ATTR_GEN_AI_SYSTEM]: "OpenAI",
-=======
           [ATTR_GEN_AI_SYSTEM]: "OpenAI",
->>>>>>> 8e05349a
           "gen_ai.request.type": "image_generation",
         },
       });
@@ -554,11 +472,7 @@
       const span = tracer.startSpan("openai.images.edit", {
         kind: SpanKind.CLIENT,
         attributes: {
-<<<<<<< HEAD
-          [SpanAttributes.ATTR_GEN_AI_SYSTEM]: "OpenAI",
-=======
           [ATTR_GEN_AI_SYSTEM]: "OpenAI",
->>>>>>> 8e05349a
           "gen_ai.request.type": "image_edit",
         },
       });
@@ -625,11 +539,7 @@
       const span = tracer.startSpan("openai.images.createVariation", {
         kind: SpanKind.CLIENT,
         attributes: {
-<<<<<<< HEAD
-          [SpanAttributes.ATTR_GEN_AI_SYSTEM]: "OpenAI",
-=======
           [ATTR_GEN_AI_SYSTEM]: "OpenAI",
->>>>>>> 8e05349a
           "gen_ai.request.type": "image_variation",
         },
       });
