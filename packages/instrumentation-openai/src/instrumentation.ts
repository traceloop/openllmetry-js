/*
 * Copyright Traceloop
 *
 * Licensed under the Apache License, Version 2.0 (the "License");
 * you may not use this file except in compliance with the License.
 * You may obtain a copy of the License at
 *
 *      https://www.apache.org/licenses/LICENSE-2.0
 *
 * Unless required by applicable law or agreed to in writing, software
 * distributed under the License is distributed on an "AS IS" BASIS,
 * WITHOUT WARRANTIES OR CONDITIONS OF ANY KIND, either express or implied.
 * See the License for the specific language governing permissions and
 * limitations under the License.
 */
import type * as openai from "openai";
import { context, trace, Span, Attributes, SpanKind } from "@opentelemetry/api";
import {
  InstrumentationBase,
  InstrumentationModuleDefinition,
  InstrumentationNodeModuleDefinition,
  safeExecuteInTheMiddle,
} from "@opentelemetry/instrumentation";
import {
  CONTEXT_KEY_ALLOW_TRACE_CONTENT,
  SpanAttributes,
} from "@traceloop/ai-semantic-conventions";
import {
  ATTR_GEN_AI_COMPLETION,
  ATTR_GEN_AI_PROMPT,
  ATTR_GEN_AI_REQUEST_MAX_TOKENS,
  ATTR_GEN_AI_REQUEST_MODEL,
  ATTR_GEN_AI_REQUEST_TEMPERATURE,
  ATTR_GEN_AI_REQUEST_TOP_P,
  ATTR_GEN_AI_RESPONSE_MODEL,
  ATTR_GEN_AI_SYSTEM,
  ATTR_GEN_AI_USAGE_COMPLETION_TOKENS,
  ATTR_GEN_AI_USAGE_PROMPT_TOKENS,
} from "@opentelemetry/semantic-conventions/incubating";
import { OpenAIInstrumentationConfig } from "./types";
import type {
  ChatCompletion,
  ChatCompletionChunk,
  ChatCompletionCreateParamsNonStreaming,
  ChatCompletionCreateParamsStreaming,
  Completion,
  CompletionChoice,
  CompletionCreateParamsNonStreaming,
  CompletionCreateParamsStreaming,
} from "openai/resources";
import type { Stream } from "openai/streaming";
import { version } from "../package.json";
import { encodingForModel, TiktokenModel, Tiktoken } from "js-tiktoken";
// Type definition for APIPromise - compatible with both OpenAI v4 and v5+
// The actual import is handled at runtime via require() calls in the _wrapPromise method
type APIPromiseType<T> = Promise<T> & {
  _thenUnwrap: <U>(onFulfilled: (value: T) => U) => APIPromiseType<U>;
};
import {
  wrapImageGeneration,
  wrapImageEdit,
  wrapImageVariation,
} from "./image-wrappers";

export class OpenAIInstrumentation extends InstrumentationBase {
  declare protected _config: OpenAIInstrumentationConfig;

  constructor(config: OpenAIInstrumentationConfig = {}) {
    super("@traceloop/instrumentation-openai", version, config);
  }

  public override setConfig(config: OpenAIInstrumentationConfig = {}) {
    super.setConfig(config);
  }

  public manuallyInstrument(module: unknown) {
    this._diag.debug(`Manually instrumenting openai`);

    const openaiModule = module as any;

    this._wrap(
      openaiModule.Chat.Completions.prototype,
      "create",
      this.patchOpenAI("chat"),
    );
    this._wrap(
      openaiModule.Completions.prototype,
      "create",
      this.patchOpenAI("completion"),
    );

    if (openaiModule.Images) {
      this._wrap(
        openaiModule.Images.prototype,
        "generate",
        wrapImageGeneration(
          this.tracer,
          this._config.uploadBase64Image,
          this._config,
        ),
      );
      this._wrap(
        openaiModule.Images.prototype,
        "edit",
        wrapImageEdit(
          this.tracer,
          this._config.uploadBase64Image,
          this._config,
        ),
      );
      this._wrap(
        openaiModule.Images.prototype,
        "createVariation",
        wrapImageVariation(
          this.tracer,
          this._config.uploadBase64Image,
          this._config,
        ),
      );
    }
  }

  protected init(): InstrumentationModuleDefinition {
    const module = new InstrumentationNodeModuleDefinition(
      "openai",
      [">=4 <6"],
      this.patch.bind(this),
      this.unpatch.bind(this),
    );
    return module;
  }

  private patch(moduleExports: typeof openai, moduleVersion?: string) {
    this._diag.debug(`Patching openai@${moduleVersion}`);

    // Old version of OpenAI API (v3.1.0)
    if ((moduleExports as any).OpenAIApi) {
      this._wrap(
        (moduleExports as any).OpenAIApi.prototype,
        "createChatCompletion",
        this.patchOpenAI("chat", "v3"),
      );
      this._wrap(
        (moduleExports as any).OpenAIApi.prototype,
        "createCompletion",
        this.patchOpenAI("completion", "v3"),
      );
    } else {
      this._wrap(
        moduleExports.OpenAI.Chat.Completions.prototype,
        "create",
        this.patchOpenAI("chat"),
      );
      this._wrap(
        moduleExports.OpenAI.Completions.prototype,
        "create",
        this.patchOpenAI("completion"),
      );

      if (moduleExports.OpenAI.Images) {
        this._wrap(
          moduleExports.OpenAI.Images.prototype,
          "generate",
          wrapImageGeneration(
            this.tracer,
            this._config.uploadBase64Image,
            this._config,
          ),
        );
        this._wrap(
          moduleExports.OpenAI.Images.prototype,
          "edit",
          wrapImageEdit(
            this.tracer,
            this._config.uploadBase64Image,
            this._config,
          ),
        );
        this._wrap(
          moduleExports.OpenAI.Images.prototype,
          "createVariation",
          wrapImageVariation(
            this.tracer,
            this._config.uploadBase64Image,
            this._config,
          ),
        );
      }
    }
    return moduleExports;
  }

  private unpatch(moduleExports: typeof openai, moduleVersion?: string): void {
    this._diag.debug(`Unpatching openai@${moduleVersion}`);

    // Old version of OpenAI API (v3.1.0)
    if ((moduleExports as any).OpenAIApi) {
      this._unwrap(
        (moduleExports as any).OpenAIApi.prototype,
        "createChatCompletion",
      );
      this._unwrap(
        (moduleExports as any).OpenAIApi.prototype,
        "createCompletion",
      );
    } else {
      this._unwrap(moduleExports.OpenAI.Chat.Completions.prototype, "create");
      this._unwrap(moduleExports.OpenAI.Completions.prototype, "create");

      if (moduleExports.OpenAI.Images) {
        this._unwrap(moduleExports.OpenAI.Images.prototype, "generate");
        this._unwrap(moduleExports.OpenAI.Images.prototype, "edit");
        this._unwrap(moduleExports.OpenAI.Images.prototype, "createVariation");
      }
    }
  }

  private patchOpenAI(
    type: "chat" | "completion",
    version: "v3" | "v4" = "v4",
  ) {
    // eslint-disable-next-line @typescript-eslint/no-this-alias
    const plugin = this;
    // eslint-disable-next-line
    return (original: Function) => {
      return function method(this: any, ...args: unknown[]) {
        const span =
          type === "chat"
            ? plugin.startSpan({
                type,
                params: args[0] as ChatCompletionCreateParamsNonStreaming & {
                  extraAttributes?: Record<string, any>;
                },
                client: this,
              })
            : plugin.startSpan({
                type,
                params: args[0] as CompletionCreateParamsNonStreaming & {
                  extraAttributes?: Record<string, any>;
                },
                client: this,
              });

        const execContext = trace.setSpan(context.active(), span);
        const execPromise = safeExecuteInTheMiddle(
          () => {
            return context.with(execContext, () => {
              if ((args?.[0] as any)?.extraAttributes) {
                delete (args[0] as any).extraAttributes;
              }
              return original.apply(this, args);
            });
          },
          (e) => {
            if (e) {
              plugin._diag.error("OpenAI instrumentation: error", e);
            }
          },
        );

        if (
          (
            args[0] as
              | ChatCompletionCreateParamsStreaming
              | CompletionCreateParamsStreaming
          ).stream
        ) {
          return context.bind(
            execContext,
            plugin._streamingWrapPromise({
              span,
              type,
              params: args[0] as any,
              promise: execPromise,
            }),
          );
        }

        const wrappedPromise = plugin._wrapPromise(
          type,
          version,
          span,
          execPromise,
        );

        return context.bind(execContext, wrappedPromise as any);
      };
    };
  }

  private startSpan({
    type,
    params,
    client,
  }:
    | {
        type: "chat";
        params: ChatCompletionCreateParamsNonStreaming & {
          extraAttributes?: Record<string, any>;
        };
        client: any;
      }
    | {
        type: "completion";
        params: CompletionCreateParamsNonStreaming & {
          extraAttributes?: Record<string, any>;
        };
        client: any;
      }): Span {
    const { provider } = this._detectVendorFromURL(client);

    const attributes: Attributes = {
<<<<<<< HEAD
      [SpanAttributes.ATTR_GEN_AI_SYSTEM]: provider,
=======
      [ATTR_GEN_AI_SYSTEM]: provider,
>>>>>>> 8e05349a
      [SpanAttributes.LLM_REQUEST_TYPE]: type,
    };

    try {
<<<<<<< HEAD
      attributes[SpanAttributes.ATTR_GEN_AI_REQUEST_MODEL] = params.model;
      if (params.max_tokens) {
        attributes[SpanAttributes.ATTR_GEN_AI_REQUEST_MAX_TOKENS] =
          params.max_tokens;
      }
      if (params.temperature) {
        attributes[SpanAttributes.ATTR_GEN_AI_REQUEST_TEMPERATURE] =
          params.temperature;
      }
      if (params.top_p) {
        attributes[SpanAttributes.ATTR_GEN_AI_REQUEST_TOP_P] = params.top_p;
=======
      attributes[ATTR_GEN_AI_REQUEST_MODEL] = params.model;
      if (params.max_tokens) {
        attributes[ATTR_GEN_AI_REQUEST_MAX_TOKENS] = params.max_tokens;
      }
      if (params.temperature) {
        attributes[ATTR_GEN_AI_REQUEST_TEMPERATURE] = params.temperature;
      }
      if (params.top_p) {
        attributes[ATTR_GEN_AI_REQUEST_TOP_P] = params.top_p;
>>>>>>> 8e05349a
      }
      if (params.frequency_penalty) {
        attributes[SpanAttributes.LLM_FREQUENCY_PENALTY] =
          params.frequency_penalty;
      }
      if (params.presence_penalty) {
        attributes[SpanAttributes.LLM_PRESENCE_PENALTY] =
          params.presence_penalty;
      }

      if (
        params.extraAttributes !== undefined &&
        typeof params.extraAttributes === "object"
      ) {
        Object.keys(params.extraAttributes).forEach((key: string) => {
          // eslint-disable-next-line @typescript-eslint/no-non-null-assertion
          attributes[key] = params.extraAttributes![key];
        });
      }

      if (this._shouldSendPrompts()) {
        if (type === "chat") {
          params.messages.forEach((message, index) => {
<<<<<<< HEAD
            attributes[`${SpanAttributes.ATTR_GEN_AI_PROMPT}.${index}.role`] =
              message.role;
            if (typeof message.content === "string") {
              attributes[
                `${SpanAttributes.ATTR_GEN_AI_PROMPT}.${index}.content`
              ] = (message.content as string) || "";
            } else {
              attributes[
                `${SpanAttributes.ATTR_GEN_AI_PROMPT}.${index}.content`
              ] = JSON.stringify(message.content);
=======
            attributes[`${ATTR_GEN_AI_PROMPT}.${index}.role`] = message.role;
            if (typeof message.content === "string") {
              attributes[`${ATTR_GEN_AI_PROMPT}.${index}.content`] =
                (message.content as string) || "";
            } else {
              attributes[`${ATTR_GEN_AI_PROMPT}.${index}.content`] =
                JSON.stringify(message.content);
>>>>>>> 8e05349a
            }
          });
          params.functions?.forEach((func, index) => {
            attributes[
              `${SpanAttributes.LLM_REQUEST_FUNCTIONS}.${index}.name`
            ] = func.name;
            attributes[
              `${SpanAttributes.LLM_REQUEST_FUNCTIONS}.${index}.description`
            ] = func.description;
            attributes[
              `${SpanAttributes.LLM_REQUEST_FUNCTIONS}.${index}.arguments`
            ] = JSON.stringify(func.parameters);
          });
          params.tools?.forEach((tool, index) => {
            if (
              tool.type !== "function" ||
              !("function" in tool) ||
              !tool.function
            ) {
              return;
            }

            attributes[
              `${SpanAttributes.LLM_REQUEST_FUNCTIONS}.${index}.name`
            ] = tool.function.name;
            attributes[
              `${SpanAttributes.LLM_REQUEST_FUNCTIONS}.${index}.description`
            ] = tool.function.description;
            attributes[
              `${SpanAttributes.LLM_REQUEST_FUNCTIONS}.${index}.arguments`
            ] = JSON.stringify(tool.function.parameters);
          });
        } else {
<<<<<<< HEAD
          attributes[`${SpanAttributes.ATTR_GEN_AI_PROMPT}.0.role`] = "user";
          if (typeof params.prompt === "string") {
            attributes[`${SpanAttributes.ATTR_GEN_AI_PROMPT}.0.content`] =
              params.prompt;
          } else {
            attributes[`${SpanAttributes.ATTR_GEN_AI_PROMPT}.0.content`] =
              JSON.stringify(params.prompt);
=======
          attributes[`${ATTR_GEN_AI_PROMPT}.0.role`] = "user";
          if (typeof params.prompt === "string") {
            attributes[`${ATTR_GEN_AI_PROMPT}.0.content`] = params.prompt;
          } else {
            attributes[`${ATTR_GEN_AI_PROMPT}.0.content`] = JSON.stringify(
              params.prompt,
            );
>>>>>>> 8e05349a
          }
        }
      }
    } catch (e) {
      this._diag.debug(e);
      this._config.exceptionLogger?.(e);
    }

    return this.tracer.startSpan(`openai.${type}`, {
      kind: SpanKind.CLIENT,
      attributes,
    });
  }

  private async *_streamingWrapPromise({
    span,
    type,
    params,
    promise,
  }:
    | {
        span: Span;
        type: "chat";
        params: ChatCompletionCreateParamsStreaming;
        promise: APIPromiseType<Stream<ChatCompletionChunk>>;
      }
    | {
        span: Span;
        params: CompletionCreateParamsStreaming;
        type: "completion";
        promise: APIPromiseType<Stream<Completion>>;
      }) {
    if (type === "chat") {
      const result: ChatCompletion = {
        id: "0",
        created: -1,
        model: "",
        choices: [
          {
            index: 0,
            logprobs: null,
            finish_reason: "stop",
            message: {
              role: "assistant",
              content: "",
              tool_calls: [],
            } as any,
          },
        ],
        object: "chat.completion",
      };
      for await (const chunk of await promise) {
        yield chunk;

        result.id = chunk.id;
        result.created = chunk.created;
        result.model = chunk.model;

        if (chunk.choices[0]?.finish_reason) {
          result.choices[0].finish_reason = chunk.choices[0].finish_reason;
        }
        if (chunk.choices[0]?.logprobs) {
          result.choices[0].logprobs = chunk.choices[0].logprobs;
        }
        if (chunk.choices[0]?.delta.content) {
          result.choices[0].message.content += chunk.choices[0].delta.content;
        }
        if (
          chunk.choices[0]?.delta.function_call &&
          chunk.choices[0]?.delta.function_call.arguments &&
          chunk.choices[0]?.delta.function_call.name
        ) {
          // I needed to re-build the object so that Typescript will understand that `name` and `argument` are not null.
          result.choices[0].message.function_call = {
            name: chunk.choices[0].delta.function_call.name,
            arguments: chunk.choices[0].delta.function_call.arguments,
          };
        }
        for (const toolCall of chunk.choices[0]?.delta?.tool_calls ?? []) {
          if (
            (result.choices[0].message.tool_calls?.length ?? 0) <
            toolCall.index + 1
          ) {
            result.choices[0].message.tool_calls?.push({
              function: {
                name: "",
                arguments: "",
              },
              id: "",
              type: "function",
            });
          }

          if (result.choices[0].message.tool_calls) {
            if (toolCall.id) {
              result.choices[0].message.tool_calls[toolCall.index].id +=
                toolCall.id;
            }
            if (toolCall.type) {
              result.choices[0].message.tool_calls[toolCall.index].type =
                toolCall.type;
            }
            if (toolCall.function?.name) {
              (
                result.choices[0].message.tool_calls[toolCall.index] as any
              ).function.name += toolCall.function.name;
            }
            if (toolCall.function?.arguments) {
              (
                result.choices[0].message.tool_calls[toolCall.index] as any
              ).function.arguments += toolCall.function.arguments;
            }
          }
        }
      }

      if (result.choices[0].logprobs?.content) {
        this._addLogProbsEvent(span, result.choices[0].logprobs);
      }

      if (this._config.enrichTokens) {
        let promptTokens = 0;
        for (const message of params.messages) {
          promptTokens +=
            this.tokenCountFromString(
              message.content as string,
              result.model,
            ) ?? 0;
        }

        const completionTokens = this.tokenCountFromString(
          result.choices[0].message.content ?? "",
          result.model,
        );
        if (completionTokens) {
          result.usage = {
            prompt_tokens: promptTokens,
            completion_tokens: completionTokens,
            total_tokens: promptTokens + completionTokens,
          };
        }
      }

      this._endSpan({ span, type, result });
    } else {
      const result: Completion = {
        id: "0",
        created: -1,
        model: "",
        choices: [
          {
            index: 0,
            logprobs: null,
            finish_reason: "stop",
            text: "",
          },
        ],
        object: "text_completion",
      };
      for await (const chunk of await promise) {
        yield chunk;

        try {
          result.id = chunk.id;
          result.created = chunk.created;
          result.model = chunk.model;

          if (chunk.choices[0]?.finish_reason) {
            result.choices[0].finish_reason = chunk.choices[0].finish_reason;
          }
          if (chunk.choices[0]?.logprobs) {
            result.choices[0].logprobs = chunk.choices[0].logprobs;
          }
          if (chunk.choices[0]?.text) {
            result.choices[0].text += chunk.choices[0].text;
          }
        } catch (e) {
          this._diag.debug(e);
          this._config.exceptionLogger?.(e);
        }
      }

      try {
        if (result.choices[0].logprobs) {
          this._addLogProbsEvent(span, result.choices[0].logprobs);
        }

        if (this._config.enrichTokens) {
          const promptTokens =
            this.tokenCountFromString(params.prompt as string, result.model) ??
            0;

          const completionTokens = this.tokenCountFromString(
            result.choices[0].text ?? "",
            result.model,
          );
          if (completionTokens) {
            result.usage = {
              prompt_tokens: promptTokens,
              completion_tokens: completionTokens,
              total_tokens: promptTokens + completionTokens,
            };
          }
        }
      } catch (e) {
        this._diag.debug(e);
        this._config.exceptionLogger?.(e);
      }

      this._endSpan({ span, type, result });
    }
  }

  private _wrapPromise<T>(
    type: "chat" | "completion",
    version: "v3" | "v4",
    span: Span,
    promise: APIPromiseType<T>,
  ): APIPromiseType<T> {
    return promise._thenUnwrap((result) => {
      if (version === "v3") {
        if (type === "chat") {
          this._addLogProbsEvent(
            span,
            ((result as any).data as ChatCompletion).choices[0].logprobs,
          );
          this._endSpan({
            type,
            span,
            result: (result as any).data as ChatCompletion,
          });
        } else {
          this._addLogProbsEvent(
            span,
            ((result as any).data as Completion).choices[0].logprobs,
          );
          this._endSpan({
            type,
            span,
            result: (result as any).data as Completion,
          });
        }
      } else {
        if (type === "chat") {
          this._addLogProbsEvent(
            span,
            (result as ChatCompletion).choices[0].logprobs,
          );
          this._endSpan({ type, span, result: result as ChatCompletion });
        } else {
          this._addLogProbsEvent(
            span,
            (result as Completion).choices[0].logprobs,
          );
          this._endSpan({ type, span, result: result as Completion });
        }
      }

      return result;
    });
  }

  private _endSpan({
    span,
    type,
    result,
  }:
    | { span: Span; type: "chat"; result: ChatCompletion }
    | { span: Span; type: "completion"; result: Completion }) {
    try {
<<<<<<< HEAD
      span.setAttribute(
        SpanAttributes.ATTR_GEN_AI_RESPONSE_MODEL,
        result.model,
      );
=======
      span.setAttribute(ATTR_GEN_AI_RESPONSE_MODEL, result.model);
>>>>>>> 8e05349a
      if (result.usage) {
        span.setAttribute(
          SpanAttributes.LLM_USAGE_TOTAL_TOKENS,
          result.usage?.total_tokens,
        );
        span.setAttribute(
<<<<<<< HEAD
          SpanAttributes.ATTR_GEN_AI_USAGE_COMPLETION_TOKENS,
          result.usage?.completion_tokens,
        );
        span.setAttribute(
          SpanAttributes.ATTR_GEN_AI_USAGE_PROMPT_TOKENS,
=======
          ATTR_GEN_AI_USAGE_COMPLETION_TOKENS,
          result.usage?.completion_tokens,
        );
        span.setAttribute(
          ATTR_GEN_AI_USAGE_PROMPT_TOKENS,
>>>>>>> 8e05349a
          result.usage?.prompt_tokens,
        );
      }

      if (this._shouldSendPrompts()) {
        if (type === "chat") {
          result.choices.forEach((choice, index) => {
            span.setAttribute(
<<<<<<< HEAD
              `${SpanAttributes.ATTR_GEN_AI_COMPLETION}.${index}.finish_reason`,
              choice.finish_reason,
            );
            span.setAttribute(
              `${SpanAttributes.ATTR_GEN_AI_COMPLETION}.${index}.role`,
              choice.message.role,
            );
            span.setAttribute(
              `${SpanAttributes.ATTR_GEN_AI_COMPLETION}.${index}.content`,
=======
              `${ATTR_GEN_AI_COMPLETION}.${index}.finish_reason`,
              choice.finish_reason,
            );
            span.setAttribute(
              `${ATTR_GEN_AI_COMPLETION}.${index}.role`,
              choice.message.role,
            );
            span.setAttribute(
              `${ATTR_GEN_AI_COMPLETION}.${index}.content`,
>>>>>>> 8e05349a
              choice.message.content ?? "",
            );

            if (choice.message.function_call) {
              span.setAttribute(
<<<<<<< HEAD
                `${SpanAttributes.ATTR_GEN_AI_COMPLETION}.${index}.function_call.name`,
                choice.message.function_call.name,
              );
              span.setAttribute(
                `${SpanAttributes.ATTR_GEN_AI_COMPLETION}.${index}.function_call.arguments`,
=======
                `${ATTR_GEN_AI_COMPLETION}.${index}.function_call.name`,
                choice.message.function_call.name,
              );
              span.setAttribute(
                `${ATTR_GEN_AI_COMPLETION}.${index}.function_call.arguments`,
>>>>>>> 8e05349a
                choice.message.function_call.arguments,
              );
            }
            for (const [
              toolIndex,
              toolCall,
            ] of choice?.message?.tool_calls?.entries() || []) {
              if (toolCall.type === "function" && "function" in toolCall) {
                span.setAttribute(
<<<<<<< HEAD
                  `${SpanAttributes.ATTR_GEN_AI_COMPLETION}.${index}.tool_calls.${toolIndex}.name`,
                  toolCall.function.name,
                );
                span.setAttribute(
                  `${SpanAttributes.ATTR_GEN_AI_COMPLETION}.${index}.tool_calls.${toolIndex}.arguments`,
=======
                  `${ATTR_GEN_AI_COMPLETION}.${index}.tool_calls.${toolIndex}.name`,
                  toolCall.function.name,
                );
                span.setAttribute(
                  `${ATTR_GEN_AI_COMPLETION}.${index}.tool_calls.${toolIndex}.arguments`,
>>>>>>> 8e05349a
                  toolCall.function.arguments,
                );
              }
            }
          });
        } else {
          result.choices.forEach((choice, index) => {
            span.setAttribute(
<<<<<<< HEAD
              `${SpanAttributes.ATTR_GEN_AI_COMPLETION}.${index}.finish_reason`,
              choice.finish_reason,
            );
            span.setAttribute(
              `${SpanAttributes.ATTR_GEN_AI_COMPLETION}.${index}.role`,
              "assistant",
            );
            span.setAttribute(
              `${SpanAttributes.ATTR_GEN_AI_COMPLETION}.${index}.content`,
=======
              `${ATTR_GEN_AI_COMPLETION}.${index}.finish_reason`,
              choice.finish_reason,
            );
            span.setAttribute(
              `${ATTR_GEN_AI_COMPLETION}.${index}.role`,
              "assistant",
            );
            span.setAttribute(
              `${ATTR_GEN_AI_COMPLETION}.${index}.content`,
>>>>>>> 8e05349a
              choice.text,
            );
          });
        }
      }
    } catch (e) {
      this._diag.debug(e);
      this._config.exceptionLogger?.(e);
    }

    span.end();
  }

  private _shouldSendPrompts() {
    const contextShouldSendPrompts = context
      .active()
      .getValue(CONTEXT_KEY_ALLOW_TRACE_CONTENT);

    if (contextShouldSendPrompts !== undefined) {
      return contextShouldSendPrompts;
    }

    return this._config.traceContent !== undefined
      ? this._config.traceContent
      : true;
  }

  private _addLogProbsEvent(
    span: Span,
    logprobs:
      | ChatCompletion.Choice.Logprobs
      | ChatCompletionChunk.Choice.Logprobs
      | CompletionChoice.Logprobs
      | null,
  ) {
    try {
      let result: { token: string; logprob: number }[] = [];

      if (!logprobs) {
        return;
      }

      const chatLogprobs = logprobs as
        | ChatCompletion.Choice.Logprobs
        | ChatCompletionChunk.Choice.Logprobs;
      const completionLogprobs = logprobs as CompletionChoice.Logprobs;
      if (chatLogprobs.content) {
        result = chatLogprobs.content.map((logprob) => {
          return {
            token: logprob.token,
            logprob: logprob.logprob,
          };
        });
      } else if (
        completionLogprobs?.tokens &&
        completionLogprobs?.token_logprobs
      ) {
        completionLogprobs.tokens.forEach((token, index) => {
          const logprob = completionLogprobs.token_logprobs?.[index];
          if (logprob) {
            result.push({
              token,
              logprob,
            });
          }
        });
      }

      span.addEvent("logprobs", { logprobs: JSON.stringify(result) });
    } catch (e) {
      this._diag.debug(e);
      this._config.exceptionLogger?.(e);
    }
  }

  private _encodingCache = new Map<string, Tiktoken>();

  private tokenCountFromString(text: string, model: string) {
    if (!text) {
      return 0;
    }

    let encoding = this._encodingCache.get(model);

    if (!encoding) {
      try {
        encoding = encodingForModel(model as TiktokenModel);
        this._encodingCache.set(model, encoding);
      } catch (e) {
        this._diag.debug(e);
        this._config.exceptionLogger?.(e);
        return 0;
      }
    }

    return encoding.encode(text).length;
  }

  private _detectVendorFromURL(client: any): {
    provider: string;
    modelVendor: string;
  } {
    const modelVendor = "OpenAI";

    try {
      if (!client?.baseURL) {
        return { provider: "OpenAI", modelVendor };
      }

      const baseURL = client.baseURL.toLowerCase();

      if (baseURL.includes("azure") || baseURL.includes("openai.azure.com")) {
        return { provider: "Azure", modelVendor };
      }

      if (
        baseURL.includes("openai.com") ||
        baseURL.includes("api.openai.com")
      ) {
        return { provider: "OpenAI", modelVendor };
      }

      if (baseURL.includes("amazonaws.com") || baseURL.includes("bedrock")) {
        return { provider: "AWS", modelVendor };
      }

      if (baseURL.includes("googleapis.com")) {
        return { provider: "Google", modelVendor };
      }

      if (baseURL.includes("openrouter")) {
        return { provider: "OpenRouter", modelVendor };
      }

      return { provider: "OpenAI", modelVendor };
    } catch (e) {
      this._diag.debug(`Failed to detect vendor from URL: ${e}`);
      return { provider: "OpenAI", modelVendor };
    }
  }
}<|MERGE_RESOLUTION|>--- conflicted
+++ resolved
@@ -310,28 +310,11 @@
     const { provider } = this._detectVendorFromURL(client);
 
     const attributes: Attributes = {
-<<<<<<< HEAD
-      [SpanAttributes.ATTR_GEN_AI_SYSTEM]: provider,
-=======
       [ATTR_GEN_AI_SYSTEM]: provider,
->>>>>>> 8e05349a
       [SpanAttributes.LLM_REQUEST_TYPE]: type,
     };
 
     try {
-<<<<<<< HEAD
-      attributes[SpanAttributes.ATTR_GEN_AI_REQUEST_MODEL] = params.model;
-      if (params.max_tokens) {
-        attributes[SpanAttributes.ATTR_GEN_AI_REQUEST_MAX_TOKENS] =
-          params.max_tokens;
-      }
-      if (params.temperature) {
-        attributes[SpanAttributes.ATTR_GEN_AI_REQUEST_TEMPERATURE] =
-          params.temperature;
-      }
-      if (params.top_p) {
-        attributes[SpanAttributes.ATTR_GEN_AI_REQUEST_TOP_P] = params.top_p;
-=======
       attributes[ATTR_GEN_AI_REQUEST_MODEL] = params.model;
       if (params.max_tokens) {
         attributes[ATTR_GEN_AI_REQUEST_MAX_TOKENS] = params.max_tokens;
@@ -341,7 +324,6 @@
       }
       if (params.top_p) {
         attributes[ATTR_GEN_AI_REQUEST_TOP_P] = params.top_p;
->>>>>>> 8e05349a
       }
       if (params.frequency_penalty) {
         attributes[SpanAttributes.LLM_FREQUENCY_PENALTY] =
@@ -365,18 +347,6 @@
       if (this._shouldSendPrompts()) {
         if (type === "chat") {
           params.messages.forEach((message, index) => {
-<<<<<<< HEAD
-            attributes[`${SpanAttributes.ATTR_GEN_AI_PROMPT}.${index}.role`] =
-              message.role;
-            if (typeof message.content === "string") {
-              attributes[
-                `${SpanAttributes.ATTR_GEN_AI_PROMPT}.${index}.content`
-              ] = (message.content as string) || "";
-            } else {
-              attributes[
-                `${SpanAttributes.ATTR_GEN_AI_PROMPT}.${index}.content`
-              ] = JSON.stringify(message.content);
-=======
             attributes[`${ATTR_GEN_AI_PROMPT}.${index}.role`] = message.role;
             if (typeof message.content === "string") {
               attributes[`${ATTR_GEN_AI_PROMPT}.${index}.content`] =
@@ -384,7 +354,6 @@
             } else {
               attributes[`${ATTR_GEN_AI_PROMPT}.${index}.content`] =
                 JSON.stringify(message.content);
->>>>>>> 8e05349a
             }
           });
           params.functions?.forEach((func, index) => {
@@ -418,15 +387,6 @@
             ] = JSON.stringify(tool.function.parameters);
           });
         } else {
-<<<<<<< HEAD
-          attributes[`${SpanAttributes.ATTR_GEN_AI_PROMPT}.0.role`] = "user";
-          if (typeof params.prompt === "string") {
-            attributes[`${SpanAttributes.ATTR_GEN_AI_PROMPT}.0.content`] =
-              params.prompt;
-          } else {
-            attributes[`${SpanAttributes.ATTR_GEN_AI_PROMPT}.0.content`] =
-              JSON.stringify(params.prompt);
-=======
           attributes[`${ATTR_GEN_AI_PROMPT}.0.role`] = "user";
           if (typeof params.prompt === "string") {
             attributes[`${ATTR_GEN_AI_PROMPT}.0.content`] = params.prompt;
@@ -434,7 +394,6 @@
             attributes[`${ATTR_GEN_AI_PROMPT}.0.content`] = JSON.stringify(
               params.prompt,
             );
->>>>>>> 8e05349a
           }
         }
       }
@@ -705,33 +664,18 @@
     | { span: Span; type: "chat"; result: ChatCompletion }
     | { span: Span; type: "completion"; result: Completion }) {
     try {
-<<<<<<< HEAD
-      span.setAttribute(
-        SpanAttributes.ATTR_GEN_AI_RESPONSE_MODEL,
-        result.model,
-      );
-=======
       span.setAttribute(ATTR_GEN_AI_RESPONSE_MODEL, result.model);
->>>>>>> 8e05349a
       if (result.usage) {
         span.setAttribute(
           SpanAttributes.LLM_USAGE_TOTAL_TOKENS,
           result.usage?.total_tokens,
         );
         span.setAttribute(
-<<<<<<< HEAD
-          SpanAttributes.ATTR_GEN_AI_USAGE_COMPLETION_TOKENS,
-          result.usage?.completion_tokens,
-        );
-        span.setAttribute(
-          SpanAttributes.ATTR_GEN_AI_USAGE_PROMPT_TOKENS,
-=======
           ATTR_GEN_AI_USAGE_COMPLETION_TOKENS,
           result.usage?.completion_tokens,
         );
         span.setAttribute(
           ATTR_GEN_AI_USAGE_PROMPT_TOKENS,
->>>>>>> 8e05349a
           result.usage?.prompt_tokens,
         );
       }
@@ -740,17 +684,6 @@
         if (type === "chat") {
           result.choices.forEach((choice, index) => {
             span.setAttribute(
-<<<<<<< HEAD
-              `${SpanAttributes.ATTR_GEN_AI_COMPLETION}.${index}.finish_reason`,
-              choice.finish_reason,
-            );
-            span.setAttribute(
-              `${SpanAttributes.ATTR_GEN_AI_COMPLETION}.${index}.role`,
-              choice.message.role,
-            );
-            span.setAttribute(
-              `${SpanAttributes.ATTR_GEN_AI_COMPLETION}.${index}.content`,
-=======
               `${ATTR_GEN_AI_COMPLETION}.${index}.finish_reason`,
               choice.finish_reason,
             );
@@ -760,25 +693,16 @@
             );
             span.setAttribute(
               `${ATTR_GEN_AI_COMPLETION}.${index}.content`,
->>>>>>> 8e05349a
               choice.message.content ?? "",
             );
 
             if (choice.message.function_call) {
               span.setAttribute(
-<<<<<<< HEAD
-                `${SpanAttributes.ATTR_GEN_AI_COMPLETION}.${index}.function_call.name`,
-                choice.message.function_call.name,
-              );
-              span.setAttribute(
-                `${SpanAttributes.ATTR_GEN_AI_COMPLETION}.${index}.function_call.arguments`,
-=======
                 `${ATTR_GEN_AI_COMPLETION}.${index}.function_call.name`,
                 choice.message.function_call.name,
               );
               span.setAttribute(
                 `${ATTR_GEN_AI_COMPLETION}.${index}.function_call.arguments`,
->>>>>>> 8e05349a
                 choice.message.function_call.arguments,
               );
             }
@@ -788,19 +712,11 @@
             ] of choice?.message?.tool_calls?.entries() || []) {
               if (toolCall.type === "function" && "function" in toolCall) {
                 span.setAttribute(
-<<<<<<< HEAD
-                  `${SpanAttributes.ATTR_GEN_AI_COMPLETION}.${index}.tool_calls.${toolIndex}.name`,
-                  toolCall.function.name,
-                );
-                span.setAttribute(
-                  `${SpanAttributes.ATTR_GEN_AI_COMPLETION}.${index}.tool_calls.${toolIndex}.arguments`,
-=======
                   `${ATTR_GEN_AI_COMPLETION}.${index}.tool_calls.${toolIndex}.name`,
                   toolCall.function.name,
                 );
                 span.setAttribute(
                   `${ATTR_GEN_AI_COMPLETION}.${index}.tool_calls.${toolIndex}.arguments`,
->>>>>>> 8e05349a
                   toolCall.function.arguments,
                 );
               }
@@ -809,17 +725,6 @@
         } else {
           result.choices.forEach((choice, index) => {
             span.setAttribute(
-<<<<<<< HEAD
-              `${SpanAttributes.ATTR_GEN_AI_COMPLETION}.${index}.finish_reason`,
-              choice.finish_reason,
-            );
-            span.setAttribute(
-              `${SpanAttributes.ATTR_GEN_AI_COMPLETION}.${index}.role`,
-              "assistant",
-            );
-            span.setAttribute(
-              `${SpanAttributes.ATTR_GEN_AI_COMPLETION}.${index}.content`,
-=======
               `${ATTR_GEN_AI_COMPLETION}.${index}.finish_reason`,
               choice.finish_reason,
             );
@@ -829,7 +734,6 @@
             );
             span.setAttribute(
               `${ATTR_GEN_AI_COMPLETION}.${index}.content`,
->>>>>>> 8e05349a
               choice.text,
             );
           });
