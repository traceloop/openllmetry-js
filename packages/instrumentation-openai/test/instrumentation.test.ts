--- conflicted
+++ resolved
@@ -156,44 +156,22 @@
     assert.ok(result);
     assert.ok(completionSpan);
     assert.strictEqual(
-<<<<<<< HEAD
-      completionSpan.attributes[`${SpanAttributes.ATTR_GEN_AI_PROMPT}.0.role`],
-      "user",
-    );
-    assert.strictEqual(
-      completionSpan.attributes[
-        `${SpanAttributes.ATTR_GEN_AI_PROMPT}.0.content`
-      ],
-=======
       completionSpan.attributes[`${ATTR_GEN_AI_PROMPT}.0.role`],
       "user",
     );
     assert.strictEqual(
       completionSpan.attributes[`${ATTR_GEN_AI_PROMPT}.0.content`],
->>>>>>> 8e05349a
       "Tell me a joke about OpenTelemetry",
     );
     assert.ok(
       completionSpan.attributes[`${SpanAttributes.LLM_USAGE_TOTAL_TOKENS}`],
     );
     assert.equal(
-<<<<<<< HEAD
-      completionSpan.attributes[
-        `${SpanAttributes.ATTR_GEN_AI_USAGE_PROMPT_TOKENS}`
-      ],
-      "15",
-    );
-    assert.ok(
-      +completionSpan.attributes[
-        `${SpanAttributes.ATTR_GEN_AI_USAGE_COMPLETION_TOKENS}`
-      ]! > 0,
-=======
       completionSpan.attributes[`${ATTR_GEN_AI_USAGE_PROMPT_TOKENS}`],
       "15",
     );
     assert.ok(
       +completionSpan.attributes[`${ATTR_GEN_AI_USAGE_COMPLETION_TOKENS}`]! > 0,
->>>>>>> 8e05349a
     );
   });
 
@@ -217,21 +195,6 @@
     assert.ok(result);
     assert.ok(completionSpan);
     assert.strictEqual(
-<<<<<<< HEAD
-      completionSpan.attributes[`${SpanAttributes.ATTR_GEN_AI_PROMPT}.0.role`],
-      "user",
-    );
-    assert.strictEqual(
-      completionSpan.attributes[
-        `${SpanAttributes.ATTR_GEN_AI_PROMPT}.0.content`
-      ],
-      "Tell me a joke about OpenTelemetry",
-    );
-    assert.strictEqual(
-      completionSpan.attributes[
-        `${SpanAttributes.ATTR_GEN_AI_COMPLETION}.0.content`
-      ],
-=======
       completionSpan.attributes[`${ATTR_GEN_AI_PROMPT}.0.role`],
       "user",
     );
@@ -241,30 +204,17 @@
     );
     assert.strictEqual(
       completionSpan.attributes[`${ATTR_GEN_AI_COMPLETION}.0.content`],
->>>>>>> 8e05349a
       result,
     );
     assert.ok(
       completionSpan.attributes[`${SpanAttributes.LLM_USAGE_TOTAL_TOKENS}`],
     );
     assert.equal(
-<<<<<<< HEAD
-      completionSpan.attributes[
-        `${SpanAttributes.ATTR_GEN_AI_USAGE_PROMPT_TOKENS}`
-      ],
-      "8",
-    );
-    assert.ok(
-      +completionSpan.attributes[
-        `${SpanAttributes.ATTR_GEN_AI_USAGE_COMPLETION_TOKENS}`
-      ]! > 0,
-=======
       completionSpan.attributes[`${ATTR_GEN_AI_USAGE_PROMPT_TOKENS}`],
       "8",
     );
     assert.ok(
       +completionSpan.attributes[`${ATTR_GEN_AI_USAGE_COMPLETION_TOKENS}`]! > 0,
->>>>>>> 8e05349a
     );
   });
 
@@ -288,21 +238,6 @@
     assert.ok(result);
     assert.ok(completionSpan);
     assert.strictEqual(
-<<<<<<< HEAD
-      completionSpan.attributes[`${SpanAttributes.ATTR_GEN_AI_PROMPT}.0.role`],
-      "user",
-    );
-    assert.strictEqual(
-      completionSpan.attributes[
-        `${SpanAttributes.ATTR_GEN_AI_PROMPT}.0.content`
-      ],
-      "Tell me a joke about OpenTelemetry",
-    );
-    assert.strictEqual(
-      completionSpan.attributes[
-        `${SpanAttributes.ATTR_GEN_AI_COMPLETION}.0.content`
-      ],
-=======
       completionSpan.attributes[`${ATTR_GEN_AI_PROMPT}.0.role`],
       "user",
     );
@@ -312,45 +247,21 @@
     );
     assert.strictEqual(
       completionSpan.attributes[`${ATTR_GEN_AI_COMPLETION}.0.content`],
->>>>>>> 8e05349a
       result,
     );
     assert.ok(completionSpan.attributes[`${ATTR_GEN_AI_USAGE_PROMPT_TOKENS}`]);
     assert.ok(
-<<<<<<< HEAD
-      completionSpan.attributes[
-        `${SpanAttributes.ATTR_GEN_AI_USAGE_PROMPT_TOKENS}`
-      ],
-    );
-    assert.ok(
-      completionSpan.attributes[
-        `${SpanAttributes.ATTR_GEN_AI_USAGE_COMPLETION_TOKENS}`
-      ],
-=======
       completionSpan.attributes[`${ATTR_GEN_AI_USAGE_COMPLETION_TOKENS}`],
->>>>>>> 8e05349a
     );
     assert.ok(
       completionSpan.attributes[`${SpanAttributes.LLM_USAGE_TOTAL_TOKENS}`],
     );
     assert.equal(
-<<<<<<< HEAD
-      completionSpan.attributes[
-        `${SpanAttributes.ATTR_GEN_AI_USAGE_PROMPT_TOKENS}`
-      ],
-      "8",
-    );
-    assert.ok(
-      +completionSpan.attributes[
-        `${SpanAttributes.ATTR_GEN_AI_USAGE_COMPLETION_TOKENS}`
-      ]! > 0,
-=======
       completionSpan.attributes[`${ATTR_GEN_AI_USAGE_PROMPT_TOKENS}`],
       "8",
     );
     assert.ok(
       +completionSpan.attributes[`${ATTR_GEN_AI_USAGE_COMPLETION_TOKENS}`]! > 0,
->>>>>>> 8e05349a
     );
   });
 
@@ -368,21 +279,11 @@
     assert.ok(result);
     assert.ok(completionSpan);
     assert.strictEqual(
-<<<<<<< HEAD
-      completionSpan.attributes[`${SpanAttributes.ATTR_GEN_AI_PROMPT}.0.role`],
-      "user",
-    );
-    assert.strictEqual(
-      completionSpan.attributes[
-        `${SpanAttributes.ATTR_GEN_AI_PROMPT}.0.content`
-      ],
-=======
       completionSpan.attributes[`${ATTR_GEN_AI_PROMPT}.0.role`],
       "user",
     );
     assert.strictEqual(
       completionSpan.attributes[`${ATTR_GEN_AI_PROMPT}.0.content`],
->>>>>>> 8e05349a
       "Tell me a joke about OpenTelemetry",
     );
   });
@@ -407,21 +308,11 @@
     assert.ok(result);
     assert.ok(completionSpan);
     assert.strictEqual(
-<<<<<<< HEAD
-      completionSpan.attributes[`${SpanAttributes.ATTR_GEN_AI_PROMPT}.0.role`],
-      "user",
-    );
-    assert.strictEqual(
-      completionSpan.attributes[
-        `${SpanAttributes.ATTR_GEN_AI_PROMPT}.0.content`
-      ],
-=======
       completionSpan.attributes[`${ATTR_GEN_AI_PROMPT}.0.role`],
       "user",
     );
     assert.strictEqual(
       completionSpan.attributes[`${ATTR_GEN_AI_PROMPT}.0.content`],
->>>>>>> 8e05349a
       "Tell me a joke about OpenTelemetry",
     );
   });
@@ -505,21 +396,11 @@
     assert.ok(result);
     assert.ok(completionSpan);
     assert.strictEqual(
-<<<<<<< HEAD
-      completionSpan.attributes[`${SpanAttributes.ATTR_GEN_AI_PROMPT}.0.role`],
-      "user",
-    );
-    assert.strictEqual(
-      completionSpan.attributes[
-        `${SpanAttributes.ATTR_GEN_AI_PROMPT}.0.content`
-      ],
-=======
       completionSpan.attributes[`${ATTR_GEN_AI_PROMPT}.0.role`],
       "user",
     );
     assert.strictEqual(
       completionSpan.attributes[`${ATTR_GEN_AI_PROMPT}.0.content`],
->>>>>>> 8e05349a
       "What's the weather like in Boston?",
     );
     assert.strictEqual(
@@ -552,22 +433,14 @@
     );
     assert.strictEqual(
       completionSpan.attributes[
-<<<<<<< HEAD
-        `${SpanAttributes.ATTR_GEN_AI_COMPLETION}.0.function_call.name`
-=======
         `${ATTR_GEN_AI_COMPLETION}.0.function_call.name`
->>>>>>> 8e05349a
       ],
       "get_current_weather",
     );
     assert.deepEqual(
       JSON.parse(
         completionSpan.attributes[
-<<<<<<< HEAD
-          `${SpanAttributes.ATTR_GEN_AI_COMPLETION}.0.function_call.arguments`
-=======
           `${ATTR_GEN_AI_COMPLETION}.0.function_call.arguments`
->>>>>>> 8e05349a
         ]! as string,
       ),
       { location: "Boston" },
@@ -576,23 +449,11 @@
       completionSpan.attributes[`${SpanAttributes.LLM_USAGE_TOTAL_TOKENS}`],
     );
     assert.equal(
-<<<<<<< HEAD
-      completionSpan.attributes[
-        `${SpanAttributes.ATTR_GEN_AI_USAGE_PROMPT_TOKENS}`
-      ],
-      82,
-    );
-    assert.ok(
-      +completionSpan.attributes[
-        `${SpanAttributes.ATTR_GEN_AI_USAGE_COMPLETION_TOKENS}`
-      ]! > 0,
-=======
       completionSpan.attributes[`${ATTR_GEN_AI_USAGE_PROMPT_TOKENS}`],
       82,
     );
     assert.ok(
       +completionSpan.attributes[`${ATTR_GEN_AI_USAGE_COMPLETION_TOKENS}`]! > 0,
->>>>>>> 8e05349a
     );
   });
 
@@ -633,21 +494,11 @@
     assert.ok(result);
     assert.ok(completionSpan);
     assert.strictEqual(
-<<<<<<< HEAD
-      completionSpan.attributes[`${SpanAttributes.ATTR_GEN_AI_PROMPT}.0.role`],
-      "user",
-    );
-    assert.strictEqual(
-      completionSpan.attributes[
-        `${SpanAttributes.ATTR_GEN_AI_PROMPT}.0.content`
-      ],
-=======
       completionSpan.attributes[`${ATTR_GEN_AI_PROMPT}.0.role`],
       "user",
     );
     assert.strictEqual(
       completionSpan.attributes[`${ATTR_GEN_AI_PROMPT}.0.content`],
->>>>>>> 8e05349a
       "What's the weather like in Boston?",
     );
     assert.strictEqual(
@@ -680,21 +531,13 @@
     );
     assert.strictEqual(
       completionSpan.attributes[
-<<<<<<< HEAD
-        `${SpanAttributes.ATTR_GEN_AI_COMPLETION}.0.tool_calls.0.name`
-=======
         `${ATTR_GEN_AI_COMPLETION}.0.tool_calls.0.name`
->>>>>>> 8e05349a
       ],
       "get_current_weather",
     );
     const parsedArgs = JSON.parse(
       completionSpan.attributes[
-<<<<<<< HEAD
-        `${SpanAttributes.ATTR_GEN_AI_COMPLETION}.0.tool_calls.0.arguments`
-=======
         `${ATTR_GEN_AI_COMPLETION}.0.tool_calls.0.arguments`
->>>>>>> 8e05349a
       ]! as string,
     );
     // API returns either "Boston" or "Boston, MA" depending on the call
@@ -705,23 +548,11 @@
       completionSpan.attributes[`${SpanAttributes.LLM_USAGE_TOTAL_TOKENS}`],
     );
     assert.equal(
-<<<<<<< HEAD
-      completionSpan.attributes[
-        `${SpanAttributes.ATTR_GEN_AI_USAGE_PROMPT_TOKENS}`
-      ],
-      82,
-    );
-    assert.ok(
-      +completionSpan.attributes[
-        `${SpanAttributes.ATTR_GEN_AI_USAGE_COMPLETION_TOKENS}`
-      ]! > 0,
-=======
       completionSpan.attributes[`${ATTR_GEN_AI_USAGE_PROMPT_TOKENS}`],
       82,
     );
     assert.ok(
       +completionSpan.attributes[`${ATTR_GEN_AI_USAGE_COMPLETION_TOKENS}`]! > 0,
->>>>>>> 8e05349a
     );
   });
 
@@ -794,44 +625,28 @@
     assert.ok(completionSpan);
     assert.strictEqual(
       completionSpan.attributes[
-<<<<<<< HEAD
-        `${SpanAttributes.ATTR_GEN_AI_COMPLETION}.0.tool_calls.0.name`
-=======
         `${ATTR_GEN_AI_COMPLETION}.0.tool_calls.0.name`
->>>>>>> 8e05349a
       ],
       "get_current_weather",
     );
     assert.deepEqual(
       JSON.parse(
         completionSpan.attributes[
-<<<<<<< HEAD
-          `${SpanAttributes.ATTR_GEN_AI_COMPLETION}.0.tool_calls.0.arguments`
-=======
           `${ATTR_GEN_AI_COMPLETION}.0.tool_calls.0.arguments`
->>>>>>> 8e05349a
         ]! as string,
       ),
       { location: "Boston, MA" },
     );
     assert.strictEqual(
       completionSpan.attributes[
-<<<<<<< HEAD
-        `${SpanAttributes.ATTR_GEN_AI_COMPLETION}.0.tool_calls.1.name`
-=======
         `${ATTR_GEN_AI_COMPLETION}.0.tool_calls.1.name`
->>>>>>> 8e05349a
       ],
       "get_tomorrow_weather",
     );
     assert.deepEqual(
       JSON.parse(
         completionSpan.attributes[
-<<<<<<< HEAD
-          `${SpanAttributes.ATTR_GEN_AI_COMPLETION}.0.tool_calls.1.arguments`
-=======
           `${ATTR_GEN_AI_COMPLETION}.0.tool_calls.1.arguments`
->>>>>>> 8e05349a
         ]! as string,
       ),
       { location: "Chicago, IL" },
@@ -854,24 +669,13 @@
     );
     assert.ok(imageSpan);
 
-<<<<<<< HEAD
-    assert.strictEqual(
-      imageSpan.attributes[SpanAttributes.ATTR_GEN_AI_SYSTEM],
-      "OpenAI",
-    );
-=======
     assert.strictEqual(imageSpan.attributes[ATTR_GEN_AI_SYSTEM], "OpenAI");
->>>>>>> 8e05349a
     assert.strictEqual(
       imageSpan.attributes["gen_ai.request.type"],
       "image_generation",
     );
     assert.strictEqual(
-<<<<<<< HEAD
-      imageSpan.attributes[SpanAttributes.ATTR_GEN_AI_REQUEST_MODEL],
-=======
       imageSpan.attributes[ATTR_GEN_AI_REQUEST_MODEL],
->>>>>>> 8e05349a
       "dall-e-2",
     );
     assert.strictEqual(
@@ -880,38 +684,15 @@
     );
     assert.strictEqual(imageSpan.attributes["gen_ai.request.image.count"], 1);
     assert.strictEqual(
-<<<<<<< HEAD
-      imageSpan.attributes[`${SpanAttributes.ATTR_GEN_AI_PROMPT}.0.content`],
-      "A test image",
-    );
-    assert.strictEqual(
-      imageSpan.attributes[`${SpanAttributes.ATTR_GEN_AI_PROMPT}.0.role`],
-=======
       imageSpan.attributes[`${ATTR_GEN_AI_PROMPT}.0.content`],
       "A test image",
     );
     assert.strictEqual(
       imageSpan.attributes[`${ATTR_GEN_AI_PROMPT}.0.role`],
->>>>>>> 8e05349a
       "user",
     );
 
     // Check token usage calculation (dall-e-2 1024x1024 should be ~1056 tokens)
-<<<<<<< HEAD
-    assert.ok(
-      imageSpan.attributes[SpanAttributes.ATTR_GEN_AI_USAGE_COMPLETION_TOKENS],
-    );
-    assert.ok(imageSpan.attributes[SpanAttributes.LLM_USAGE_TOTAL_TOKENS]);
-
-    // Check response content
-    assert.ok(
-      imageSpan.attributes[
-        `${SpanAttributes.ATTR_GEN_AI_COMPLETION}.0.content`
-      ],
-    );
-    assert.strictEqual(
-      imageSpan.attributes[`${SpanAttributes.ATTR_GEN_AI_COMPLETION}.0.role`],
-=======
     assert.ok(imageSpan.attributes[ATTR_GEN_AI_USAGE_COMPLETION_TOKENS]);
     assert.ok(imageSpan.attributes[SpanAttributes.LLM_USAGE_TOTAL_TOKENS]);
 
@@ -919,7 +700,6 @@
     assert.ok(imageSpan.attributes[`${ATTR_GEN_AI_COMPLETION}.0.content`]);
     assert.strictEqual(
       imageSpan.attributes[`${ATTR_GEN_AI_COMPLETION}.0.role`],
->>>>>>> 8e05349a
       "assistant",
     );
   });
@@ -944,14 +724,7 @@
     const editSpan = spans.find((span) => span.name === "openai.images.edit");
     assert.ok(editSpan);
 
-<<<<<<< HEAD
-    assert.strictEqual(
-      editSpan.attributes[SpanAttributes.ATTR_GEN_AI_SYSTEM],
-      "OpenAI",
-    );
-=======
     assert.strictEqual(editSpan.attributes[ATTR_GEN_AI_SYSTEM], "OpenAI");
->>>>>>> 8e05349a
     assert.strictEqual(
       editSpan.attributes["gen_ai.request.type"],
       "image_edit",
@@ -963,45 +736,25 @@
     );
     assert.strictEqual(editSpan.attributes["gen_ai.request.image.count"], 1);
     assert.strictEqual(
-<<<<<<< HEAD
-      editSpan.attributes[`${SpanAttributes.ATTR_GEN_AI_PROMPT}.0.content`],
-      "Add a red hat",
-    );
-    assert.strictEqual(
-      editSpan.attributes[`${SpanAttributes.ATTR_GEN_AI_PROMPT}.0.role`],
-=======
       editSpan.attributes[`${ATTR_GEN_AI_PROMPT}.0.content`],
       "Add a red hat",
     );
     assert.strictEqual(
       editSpan.attributes[`${ATTR_GEN_AI_PROMPT}.0.role`],
->>>>>>> 8e05349a
       "user",
     );
 
     // Check token usage calculation
     assert.strictEqual(
-<<<<<<< HEAD
-      editSpan.attributes[SpanAttributes.ATTR_GEN_AI_USAGE_COMPLETION_TOKENS],
-=======
       editSpan.attributes[ATTR_GEN_AI_USAGE_COMPLETION_TOKENS],
->>>>>>> 8e05349a
       4160,
     );
     assert.ok(editSpan.attributes[SpanAttributes.LLM_USAGE_TOTAL_TOKENS]); // Should include prompt tokens
 
     // Check response content
-<<<<<<< HEAD
-    assert.ok(
-      editSpan.attributes[`${SpanAttributes.ATTR_GEN_AI_COMPLETION}.0.content`],
-    );
-    assert.strictEqual(
-      editSpan.attributes[`${SpanAttributes.ATTR_GEN_AI_COMPLETION}.0.role`],
-=======
     assert.ok(editSpan.attributes[`${ATTR_GEN_AI_COMPLETION}.0.content`]);
     assert.strictEqual(
       editSpan.attributes[`${ATTR_GEN_AI_COMPLETION}.0.role`],
->>>>>>> 8e05349a
       "assistant",
     );
   });
@@ -1027,14 +780,7 @@
     );
     assert.ok(variationSpan);
 
-<<<<<<< HEAD
-    assert.strictEqual(
-      variationSpan.attributes[SpanAttributes.ATTR_GEN_AI_SYSTEM],
-      "OpenAI",
-    );
-=======
     assert.strictEqual(variationSpan.attributes[ATTR_GEN_AI_SYSTEM], "OpenAI");
->>>>>>> 8e05349a
     assert.strictEqual(
       variationSpan.attributes["gen_ai.request.type"],
       "image_variation",
@@ -1051,33 +797,15 @@
 
     // Check token usage calculation (DALL-E 2 1024x1024 = 1056 tokens)
     assert.strictEqual(
-<<<<<<< HEAD
-      variationSpan.attributes[
-        SpanAttributes.ATTR_GEN_AI_USAGE_COMPLETION_TOKENS
-      ],
-=======
       variationSpan.attributes[ATTR_GEN_AI_USAGE_COMPLETION_TOKENS],
->>>>>>> 8e05349a
       1056,
     );
     assert.ok(variationSpan.attributes[SpanAttributes.LLM_USAGE_TOTAL_TOKENS]); // Should include estimated input tokens
 
     // Check response content
-<<<<<<< HEAD
-    assert.ok(
-      variationSpan.attributes[
-        `${SpanAttributes.ATTR_GEN_AI_COMPLETION}.0.content`
-      ],
-    );
-    assert.strictEqual(
-      variationSpan.attributes[
-        `${SpanAttributes.ATTR_GEN_AI_COMPLETION}.0.role`
-      ],
-=======
     assert.ok(variationSpan.attributes[`${ATTR_GEN_AI_COMPLETION}.0.content`]);
     assert.strictEqual(
       variationSpan.attributes[`${ATTR_GEN_AI_COMPLETION}.0.role`],
->>>>>>> 8e05349a
       "assistant",
     );
   });
@@ -1104,21 +832,13 @@
     const dalle2Span = spans.find(
       (span) =>
         span.name === "openai.images.generate" &&
-<<<<<<< HEAD
-        span.attributes[`${SpanAttributes.ATTR_GEN_AI_PROMPT}.0.content`] ===
-=======
         span.attributes[`${ATTR_GEN_AI_PROMPT}.0.content`] ===
->>>>>>> 8e05349a
           "Test standard quality",
     );
     const dalle3Span = spans.find(
       (span) =>
         span.name === "openai.images.generate" &&
-<<<<<<< HEAD
-        span.attributes[`${SpanAttributes.ATTR_GEN_AI_PROMPT}.0.content`] ===
-=======
         span.attributes[`${ATTR_GEN_AI_PROMPT}.0.content`] ===
->>>>>>> 8e05349a
           "Test HD quality",
     );
 
@@ -1127,21 +847,13 @@
 
     // DALL-E 2 standard should be 1056 tokens
     assert.strictEqual(
-<<<<<<< HEAD
-      dalle2Span.attributes[SpanAttributes.ATTR_GEN_AI_USAGE_COMPLETION_TOKENS],
-=======
       dalle2Span.attributes[ATTR_GEN_AI_USAGE_COMPLETION_TOKENS],
->>>>>>> 8e05349a
       1056,
     );
 
     // DALL-E 3 HD should be 4160 tokens
     assert.strictEqual(
-<<<<<<< HEAD
-      dalle3Span.attributes[SpanAttributes.ATTR_GEN_AI_USAGE_COMPLETION_TOKENS],
-=======
       dalle3Span.attributes[ATTR_GEN_AI_USAGE_COMPLETION_TOKENS],
->>>>>>> 8e05349a
       4160,
     );
   });
