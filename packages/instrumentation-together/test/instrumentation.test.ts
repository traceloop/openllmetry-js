/*
 * Copyright Traceloop
 *
 * Licensed under the Apache License, Version 2.0 (the "License");
 * you may not use this file except in compliance with the License.
 * You may obtain a copy of the License at
 *
 *      https://www.apache.org/licenses/LICENSE-2.0
 *
 * Unless required by applicable law or agreed to in writing, software
 * distributed under the License is distributed on an "AS IS" BASIS,
 * WITHOUT WARRANTIES OR CONDITIONS OF ANY KIND, either express or implied.
 * See the License for the specific language governing permissions and
 * limitations under the License.
 */

import * as assert from "assert";

import { context } from "@opentelemetry/api";
import { AsyncHooksContextManager } from "@opentelemetry/context-async-hooks";
import {
  NodeTracerProvider,
  InMemorySpanExporter,
  SimpleSpanProcessor,
} from "@opentelemetry/sdk-trace-node";

import type * as TogetherAIModule from "together-ai";

import { TogetherInstrumentation } from "../src/instrumentation";

import { Polly, setupMocha as setupPolly } from "@pollyjs/core";
import NodeHttpAdapter from "@pollyjs/adapter-node-http";
import FSPersister from "@pollyjs/persister-fs";
import { SpanAttributes } from "@traceloop/ai-semantic-conventions";
import {
  ATTR_GEN_AI_COMPLETION,
  ATTR_GEN_AI_PROMPT,
  ATTR_GEN_AI_USAGE_COMPLETION_TOKENS,
  ATTR_GEN_AI_USAGE_PROMPT_TOKENS,
} from "@opentelemetry/semantic-conventions/incubating";

const memoryExporter = new InMemorySpanExporter();

Polly.register(NodeHttpAdapter);
Polly.register(FSPersister);

describe("Test Together instrumentation", async function () {
  const provider = new NodeTracerProvider({
    spanProcessors: [new SimpleSpanProcessor(memoryExporter)],
  });
  let instrumentation: TogetherInstrumentation;
  let contextManager: AsyncHooksContextManager;
  let together: TogetherAIModule.Together;

  setupPolly({
    adapters: ["node-http"],
    persister: "fs",
    recordIfMissing: process.env.RECORD_MODE === "NEW",
    matchRequestsBy: {
      headers: false,
    },
  });

  before(async () => {
    if (process.env.RECORD_MODE !== "NEW") {
      process.env.TOGETHER_API_KEY = "test";
    }
    // span processor is already set up during provider initialization
    instrumentation = new TogetherInstrumentation({ enrichTokens: true });
    instrumentation.setTracerProvider(provider);

    const togetherModule: typeof TogetherAIModule = await import("together-ai");
    together = new togetherModule.Together();
  });

  beforeEach(function () {
    contextManager = new AsyncHooksContextManager().enable();
    context.setGlobalContextManager(contextManager);

    const { server } = this.polly as Polly;
    server.any().on("beforePersist", (_req, recording) => {
      recording.request.headers = recording.request.headers.filter(
        ({ name }: { name: string }) => name !== "authorization",
      );
    });
  });

  afterEach(async () => {
    memoryExporter.reset();
    context.disable();
  });

  it("should set attributes in span for function calling", async () => {
    const result = await together.chat.completions.create({
      model: "meta-llama/Meta-Llama-3.1-70B-Instruct-Turbo",
      messages: [
        { role: "user", content: "What's the weather like in Boston?" },
      ],
      tools: [
        {
          type: "function",
          function: {
            name: "get_current_weather",
            description: "Get the current weather in a given location",
            parameters: {
              type: "object",
              properties: {
                location: {
                  type: "string",
                  description: "The city and state, e.g. San Francisco, CA",
                },
                unit: {
                  type: "string",
                  enum: ["celsius", "fahrenheit"],
                },
              },
              required: ["location"],
            },
          },
        },
      ],
      function_call: "auto",
    });

    const spans = memoryExporter.getFinishedSpans();

    const completionSpan = spans.find((span) => span.name === "together.chat");

    assert.ok(result);
    assert.ok(completionSpan);
    assert.strictEqual(
<<<<<<< HEAD
      completionSpan.attributes[`${SpanAttributes.ATTR_GEN_AI_PROMPT}.0.role`],
      "user",
    );
    assert.strictEqual(
      completionSpan.attributes[
        `${SpanAttributes.ATTR_GEN_AI_PROMPT}.0.content`
      ],
=======
      completionSpan.attributes[`${ATTR_GEN_AI_PROMPT}.0.role`],
      "user",
    );
    assert.strictEqual(
      completionSpan.attributes[`${ATTR_GEN_AI_PROMPT}.0.content`],
>>>>>>> 8e05349a
      "What's the weather like in Boston?",
    );
    assert.strictEqual(
      completionSpan.attributes[
        `${SpanAttributes.LLM_REQUEST_FUNCTIONS}.0.name`
      ],
      "get_current_weather",
    );
    assert.strictEqual(
      completionSpan.attributes[
        `${SpanAttributes.LLM_REQUEST_FUNCTIONS}.0.description`
      ],
      "Get the current weather in a given location",
    );
    assert.strictEqual(
      completionSpan.attributes[
        `${SpanAttributes.LLM_REQUEST_FUNCTIONS}.0.arguments`
      ],
      JSON.stringify({
        type: "object",
        properties: {
          location: {
            type: "string",
            description: "The city and state, e.g. San Francisco, CA",
          },
          unit: { type: "string", enum: ["celsius", "fahrenheit"] },
        },
        required: ["location"],
      }),
    );
    assert.strictEqual(
      completionSpan.attributes[
<<<<<<< HEAD
        `${SpanAttributes.ATTR_GEN_AI_COMPLETION}.0.function_call.name`
=======
        `${ATTR_GEN_AI_COMPLETION}.0.function_call.name`
>>>>>>> 8e05349a
      ],
      "get_current_weather",
    );
    assert.deepEqual(
      JSON.parse(
        completionSpan.attributes[
<<<<<<< HEAD
          `${SpanAttributes.ATTR_GEN_AI_COMPLETION}.0.function_call.arguments`
=======
          `${ATTR_GEN_AI_COMPLETION}.0.function_call.arguments`
>>>>>>> 8e05349a
        ]! as string,
      ),
      { location: "Boston, MA" },
    );
    assert.ok(
      completionSpan.attributes[`${SpanAttributes.LLM_USAGE_TOTAL_TOKENS}`],
    );
    assert.equal(
<<<<<<< HEAD
      completionSpan.attributes[
        `${SpanAttributes.ATTR_GEN_AI_USAGE_PROMPT_TOKENS}`
      ],
      333,
    );
    assert.ok(
      +completionSpan.attributes[
        `${SpanAttributes.ATTR_GEN_AI_USAGE_COMPLETION_TOKENS}`
      ]! > 0,
=======
      completionSpan.attributes[`${ATTR_GEN_AI_USAGE_PROMPT_TOKENS}`],
      333,
    );
    assert.ok(
      +completionSpan.attributes[`${ATTR_GEN_AI_USAGE_COMPLETION_TOKENS}`]! > 0,
>>>>>>> 8e05349a
    );
  });

  it("should set attributes in span for chat", async () => {
    try {
      const result = await together.chat.completions.create({
        messages: [
          { role: "user", content: "Tell me a joke about OpenTelemetry" },
        ],
        model: "Qwen/Qwen2.5-72B-Instruct-Turbo",
      });

      const spans = memoryExporter.getFinishedSpans();

      const completionSpan = spans.find(
        (span) => span.name === "together.chat",
      );

      assert.ok(result);
      assert.ok(completionSpan);
      assert.strictEqual(
<<<<<<< HEAD
        completionSpan.attributes[
          `${SpanAttributes.ATTR_GEN_AI_PROMPT}.0.role`
        ],
        "user",
      );
      assert.strictEqual(
        completionSpan.attributes[
          `${SpanAttributes.ATTR_GEN_AI_PROMPT}.0.content`
        ],
=======
        completionSpan.attributes[`${ATTR_GEN_AI_PROMPT}.0.role`],
        "user",
      );
      assert.strictEqual(
        completionSpan.attributes[`${ATTR_GEN_AI_PROMPT}.0.content`],
>>>>>>> 8e05349a
        "Tell me a joke about OpenTelemetry",
      );
      assert.ok(
        completionSpan.attributes[`${SpanAttributes.LLM_USAGE_TOTAL_TOKENS}`],
      );
      assert.equal(
<<<<<<< HEAD
        completionSpan.attributes[
          `${SpanAttributes.ATTR_GEN_AI_USAGE_PROMPT_TOKENS}`
        ],
        37,
      );
      assert.ok(
        +completionSpan.attributes[
          `${SpanAttributes.ATTR_GEN_AI_USAGE_COMPLETION_TOKENS}`
        ]! > 0,
=======
        completionSpan.attributes[`${ATTR_GEN_AI_USAGE_PROMPT_TOKENS}`],
        37,
      );
      assert.ok(
        +completionSpan.attributes[`${ATTR_GEN_AI_USAGE_COMPLETION_TOKENS}`]! >
          0,
>>>>>>> 8e05349a
      );
    } catch (error) {
      console.error("Error in test:", error);
      throw error;
    }
  });

  it("should set attributes in span for streaming chat", async () => {
    try {
      const stream = await together.chat.completions.create({
        messages: [
          { role: "user", content: "Tell me a joke about OpenTelemetry" },
        ],
        model: "Qwen/Qwen2.5-72B-Instruct-Turbo",
        stream: true,
      });

      let result = "";

      for await (const chunk of stream) {
        result += chunk.choices[0]?.delta?.content || "";
      }

      const spans = memoryExporter.getFinishedSpans();

      const completionSpan = spans.find(
        (span) => span.name === "together.chat",
      );

      assert.ok(result);
      assert.ok(completionSpan);
      assert.strictEqual(
<<<<<<< HEAD
        completionSpan.attributes[
          `${SpanAttributes.ATTR_GEN_AI_PROMPT}.0.role`
        ],
        "user",
      );
      assert.strictEqual(
        completionSpan.attributes[
          `${SpanAttributes.ATTR_GEN_AI_PROMPT}.0.content`
        ],
        "Tell me a joke about OpenTelemetry",
      );
      assert.strictEqual(
        completionSpan.attributes[
          `${SpanAttributes.ATTR_GEN_AI_COMPLETION}.0.content`
        ],
=======
        completionSpan.attributes[`${ATTR_GEN_AI_PROMPT}.0.role`],
        "user",
      );
      assert.strictEqual(
        completionSpan.attributes[`${ATTR_GEN_AI_PROMPT}.0.content`],
        "Tell me a joke about OpenTelemetry",
      );
      assert.strictEqual(
        completionSpan.attributes[`${ATTR_GEN_AI_COMPLETION}.0.content`],
>>>>>>> 8e05349a
        result,
      );
      assert.ok(
        completionSpan.attributes[`${SpanAttributes.LLM_USAGE_TOTAL_TOKENS}`],
      );
      assert.equal(
<<<<<<< HEAD
        completionSpan.attributes[
          `${SpanAttributes.ATTR_GEN_AI_USAGE_PROMPT_TOKENS}`
        ],
        37,
      );
      assert.ok(
        +completionSpan.attributes[
          `${SpanAttributes.ATTR_GEN_AI_USAGE_COMPLETION_TOKENS}`
        ]! > 0,
=======
        completionSpan.attributes[`${ATTR_GEN_AI_USAGE_PROMPT_TOKENS}`],
        37,
      );
      assert.ok(
        +completionSpan.attributes[`${ATTR_GEN_AI_USAGE_COMPLETION_TOKENS}`]! >
          0,
>>>>>>> 8e05349a
      );
    } catch (error) {
      console.error("Error in streaming test:", error);
      throw error;
    }
  });

  it("should set attributes in span for completion", async () => {
    const result = await together.completions.create({
      prompt: "Tell me a joke about OpenTelemetry",
      model: "meta-llama/Meta-Llama-3.1-70B-Instruct-Turbo",
    });

    const spans = memoryExporter.getFinishedSpans();

    const completionSpan = spans.find(
      (span) => span.name === "together.completion",
    );

    assert.ok(result);
    assert.ok(completionSpan);
    assert.strictEqual(
<<<<<<< HEAD
      completionSpan.attributes[`${SpanAttributes.ATTR_GEN_AI_PROMPT}.0.role`],
      "user",
    );
    assert.strictEqual(
      completionSpan.attributes[
        `${SpanAttributes.ATTR_GEN_AI_PROMPT}.0.content`
      ],
=======
      completionSpan.attributes[`${ATTR_GEN_AI_PROMPT}.0.role`],
      "user",
    );
    assert.strictEqual(
      completionSpan.attributes[`${ATTR_GEN_AI_PROMPT}.0.content`],
>>>>>>> 8e05349a
      "Tell me a joke about OpenTelemetry",
    );
    assert.ok(
      completionSpan.attributes[`${SpanAttributes.LLM_USAGE_TOTAL_TOKENS}`],
    );
    assert.ok(
<<<<<<< HEAD
      +completionSpan.attributes[
        `${SpanAttributes.ATTR_GEN_AI_USAGE_COMPLETION_TOKENS}`
      ]! > 0,
    );
    assert.strictEqual(
      completionSpan.attributes[
        `${SpanAttributes.ATTR_GEN_AI_COMPLETION}.0.role`
      ],
=======
      +completionSpan.attributes[`${ATTR_GEN_AI_USAGE_COMPLETION_TOKENS}`]! > 0,
    );
    assert.strictEqual(
      completionSpan.attributes[`${ATTR_GEN_AI_COMPLETION}.0.role`],
>>>>>>> 8e05349a
      "assistant",
    );
    assert.ok(
      typeof completionSpan.attributes[
<<<<<<< HEAD
        `${SpanAttributes.ATTR_GEN_AI_COMPLETION}.0.content`
      ] === "string" &&
        (
          completionSpan.attributes[
            `${SpanAttributes.ATTR_GEN_AI_COMPLETION}.0.content`
=======
        `${ATTR_GEN_AI_COMPLETION}.0.content`
      ] === "string" &&
        (
          completionSpan.attributes[
            `${ATTR_GEN_AI_COMPLETION}.0.content`
>>>>>>> 8e05349a
          ] as string
        ).length > 0,
    );
  });

  it("should set attributes in span for streaming completion", async () => {
    const stream = await together.completions.create({
      prompt: "Tell me a joke about OpenTelemetry",
      model: "meta-llama/Meta-Llama-3.1-70B-Instruct-Turbo",
      stream: true,
    });

    let result = "";
    let chunkCount = 0;

    for await (const chunk of stream) {
      chunkCount++;

      result += chunk.choices[0]?.text || "";
    }

    const spans = memoryExporter.getFinishedSpans();

    const completionSpan = spans.find(
      (span) => span.name === "together.completion",
    );

    assert.ok(result, "Result should not be empty");
    assert.ok(completionSpan, "Completion span should exist");
    assert.strictEqual(
<<<<<<< HEAD
      completionSpan.attributes[`${SpanAttributes.ATTR_GEN_AI_PROMPT}.0.role`],
=======
      completionSpan.attributes[`${ATTR_GEN_AI_PROMPT}.0.role`],
>>>>>>> 8e05349a
      "user",
      "Prompt role should be 'user'",
    );
    assert.strictEqual(
<<<<<<< HEAD
      completionSpan.attributes[
        `${SpanAttributes.ATTR_GEN_AI_PROMPT}.0.content`
      ],
=======
      completionSpan.attributes[`${ATTR_GEN_AI_PROMPT}.0.content`],
>>>>>>> 8e05349a
      "Tell me a joke about OpenTelemetry",
      "Prompt content should match input",
    );
    assert.ok(
      completionSpan.attributes[`${SpanAttributes.LLM_USAGE_TOTAL_TOKENS}`],
      "Total tokens should be set",
    );
    assert.ok(
<<<<<<< HEAD
      +completionSpan.attributes[
        `${SpanAttributes.ATTR_GEN_AI_USAGE_COMPLETION_TOKENS}`
      ]! > 0,
      "Completion tokens should be greater than 0",
    );
    assert.strictEqual(
      completionSpan.attributes[
        `${SpanAttributes.ATTR_GEN_AI_COMPLETION}.0.role`
      ],
=======
      +completionSpan.attributes[`${ATTR_GEN_AI_USAGE_COMPLETION_TOKENS}`]! > 0,
      "Completion tokens should be greater than 0",
    );
    assert.strictEqual(
      completionSpan.attributes[`${ATTR_GEN_AI_COMPLETION}.0.role`],
>>>>>>> 8e05349a
      "assistant",
      "Completion role should be 'assistant'",
    );
    assert.ok(
      typeof completionSpan.attributes[
<<<<<<< HEAD
        `${SpanAttributes.ATTR_GEN_AI_COMPLETION}.0.content`
      ] === "string" &&
        (
          completionSpan.attributes[
            `${SpanAttributes.ATTR_GEN_AI_COMPLETION}.0.content`
=======
        `${ATTR_GEN_AI_COMPLETION}.0.content`
      ] === "string" &&
        (
          completionSpan.attributes[
            `${ATTR_GEN_AI_COMPLETION}.0.content`
>>>>>>> 8e05349a
          ] as string
        ).length > 0,
      "Completion content should not be empty",
    );
  });

  it("should set attributes in span for tool calling", async () => {
    const result = await together.chat.completions.create({
      model: "meta-llama/Meta-Llama-3.1-70B-Instruct-Turbo",
      messages: [
        { role: "user", content: "What's the weather like in Boston?" },
      ],
      tools: [
        {
          type: "function",
          function: {
            name: "get_current_weather",
            description: "Get the current weather in a given location",
            parameters: {
              type: "object",
              properties: {
                location: {
                  type: "string",
                  description: "The city and state, e.g. San Francisco, CA",
                },
                unit: {
                  type: "string",
                  enum: ["celsius", "fahrenheit"],
                },
              },
              required: ["location"],
            },
          },
        },
      ],
    });

    const spans = memoryExporter.getFinishedSpans();
    const completionSpan = spans.find((span) => span.name === "together.chat");

    assert.ok(result);
    assert.ok(completionSpan);
    assert.strictEqual(
<<<<<<< HEAD
      completionSpan.attributes[`${SpanAttributes.ATTR_GEN_AI_PROMPT}.0.role`],
      "user",
    );
    assert.strictEqual(
      completionSpan.attributes[
        `${SpanAttributes.ATTR_GEN_AI_PROMPT}.0.content`
      ],
=======
      completionSpan.attributes[`${ATTR_GEN_AI_PROMPT}.0.role`],
      "user",
    );
    assert.strictEqual(
      completionSpan.attributes[`${ATTR_GEN_AI_PROMPT}.0.content`],
>>>>>>> 8e05349a
      "What's the weather like in Boston?",
    );
    assert.strictEqual(
      completionSpan.attributes[
        `${SpanAttributes.LLM_REQUEST_FUNCTIONS}.0.name`
      ],
      "get_current_weather",
    );
    assert.strictEqual(
      completionSpan.attributes[
        `${SpanAttributes.LLM_REQUEST_FUNCTIONS}.0.description`
      ],
      "Get the current weather in a given location",
    );
    assert.strictEqual(
      completionSpan.attributes[
        `${SpanAttributes.LLM_REQUEST_FUNCTIONS}.0.arguments`
      ],
      JSON.stringify({
        type: "object",
        properties: {
          location: {
            type: "string",
            description: "The city and state, e.g. San Francisco, CA",
          },
          unit: { type: "string", enum: ["celsius", "fahrenheit"] },
        },
        required: ["location"],
      }),
    );
    assert.strictEqual(
      completionSpan.attributes[
<<<<<<< HEAD
        `${SpanAttributes.ATTR_GEN_AI_COMPLETION}.0.function_call.name`
=======
        `${ATTR_GEN_AI_COMPLETION}.0.function_call.name`
>>>>>>> 8e05349a
      ],
      "get_current_weather",
    );
    assert.deepEqual(
      JSON.parse(
        completionSpan.attributes[
<<<<<<< HEAD
          `${SpanAttributes.ATTR_GEN_AI_COMPLETION}.0.function_call.arguments`
=======
          `${ATTR_GEN_AI_COMPLETION}.0.function_call.arguments`
>>>>>>> 8e05349a
        ]! as string,
      ),
      { location: "Boston, MA" },
    );
    assert.ok(
      completionSpan.attributes[`${SpanAttributes.LLM_USAGE_TOTAL_TOKENS}`],
    );
    assert.equal(
<<<<<<< HEAD
      completionSpan.attributes[
        `${SpanAttributes.ATTR_GEN_AI_USAGE_PROMPT_TOKENS}`
      ],
      333,
    );
    assert.ok(
      +completionSpan.attributes[
        `${SpanAttributes.ATTR_GEN_AI_USAGE_COMPLETION_TOKENS}`
      ]! > 0,
=======
      completionSpan.attributes[`${ATTR_GEN_AI_USAGE_PROMPT_TOKENS}`],
      333,
    );
    assert.ok(
      +completionSpan.attributes[`${ATTR_GEN_AI_USAGE_COMPLETION_TOKENS}`]! > 0,
>>>>>>> 8e05349a
    );
  });

  it("should set function_call attributes in span for stream completion when multiple tools called", async () => {
    const stream = await together.chat.completions.create({
      model: "meta-llama/Meta-Llama-3.1-70B-Instruct-Turbo",
      messages: [
        {
          role: "user",
          content:
            "What's the weather today in Boston and what will the weather be tomorrow in Chicago?",
        },
      ],
      stream: true,
      tools: [
        {
          type: "function",
          function: {
            name: "get_current_weather",
            description: "Get the current weather in a given location",
            parameters: {
              type: "object",
              properties: {
                location: {
                  type: "string",
                  description: "The city and state, e.g. San Francisco, CA",
                },
                unit: {
                  type: "string",
                  enum: ["celsius", "fahrenheit"],
                },
              },
              required: ["location"],
            },
          },
        },
        {
          type: "function",
          function: {
            name: "get_tomorrow_weather",
            description: "Get tomorrow's weather in a given location",
            parameters: {
              type: "object",
              properties: {
                location: {
                  type: "string",
                  description: "The city and state, e.g. San Francisco, CA",
                },
                unit: {
                  type: "string",
                  enum: ["celsius", "fahrenheit"],
                },
              },
              required: ["location"],
            },
          },
        },
      ],
    });

    let result = "";
    for await (const chunk of stream) {
      result += chunk.choices[0]?.delta?.content || "";
    }

    const spans = memoryExporter.getFinishedSpans();
    const completionSpan = spans.find((span) => span.name === "together.chat");

    assert.strictEqual(result, "");
    assert.ok(completionSpan);
    assert.strictEqual(
      completionSpan.attributes[
<<<<<<< HEAD
        `${SpanAttributes.ATTR_GEN_AI_COMPLETION}.0.tool_calls.0.name`
=======
        `${ATTR_GEN_AI_COMPLETION}.0.tool_calls.0.name`
>>>>>>> 8e05349a
      ],
      "get_current_weather",
    );
    assert.deepEqual(
      JSON.parse(
        completionSpan.attributes[
<<<<<<< HEAD
          `${SpanAttributes.ATTR_GEN_AI_COMPLETION}.0.tool_calls.0.arguments`
=======
          `${ATTR_GEN_AI_COMPLETION}.0.tool_calls.0.arguments`
>>>>>>> 8e05349a
        ]! as string,
      ),
      { location: "Boston, MA", unit: "fahrenheit" },
    );
    assert.strictEqual(
      completionSpan.attributes[
<<<<<<< HEAD
        `${SpanAttributes.ATTR_GEN_AI_COMPLETION}.0.tool_calls.1.name`
=======
        `${ATTR_GEN_AI_COMPLETION}.0.tool_calls.1.name`
>>>>>>> 8e05349a
      ],
      "get_tomorrow_weather",
    );
    assert.deepEqual(
      JSON.parse(
        completionSpan.attributes[
<<<<<<< HEAD
          `${SpanAttributes.ATTR_GEN_AI_COMPLETION}.0.tool_calls.1.arguments`
=======
          `${ATTR_GEN_AI_COMPLETION}.0.tool_calls.1.arguments`
>>>>>>> 8e05349a
        ]! as string,
      ),
      { location: "Chicago, IL", unit: "fahrenheit" },
    );
  });
});<|MERGE_RESOLUTION|>--- conflicted
+++ resolved
@@ -129,21 +129,11 @@
     assert.ok(result);
     assert.ok(completionSpan);
     assert.strictEqual(
-<<<<<<< HEAD
-      completionSpan.attributes[`${SpanAttributes.ATTR_GEN_AI_PROMPT}.0.role`],
-      "user",
-    );
-    assert.strictEqual(
-      completionSpan.attributes[
-        `${SpanAttributes.ATTR_GEN_AI_PROMPT}.0.content`
-      ],
-=======
       completionSpan.attributes[`${ATTR_GEN_AI_PROMPT}.0.role`],
       "user",
     );
     assert.strictEqual(
       completionSpan.attributes[`${ATTR_GEN_AI_PROMPT}.0.content`],
->>>>>>> 8e05349a
       "What's the weather like in Boston?",
     );
     assert.strictEqual(
@@ -176,22 +166,14 @@
     );
     assert.strictEqual(
       completionSpan.attributes[
-<<<<<<< HEAD
-        `${SpanAttributes.ATTR_GEN_AI_COMPLETION}.0.function_call.name`
-=======
         `${ATTR_GEN_AI_COMPLETION}.0.function_call.name`
->>>>>>> 8e05349a
       ],
       "get_current_weather",
     );
     assert.deepEqual(
       JSON.parse(
         completionSpan.attributes[
-<<<<<<< HEAD
-          `${SpanAttributes.ATTR_GEN_AI_COMPLETION}.0.function_call.arguments`
-=======
           `${ATTR_GEN_AI_COMPLETION}.0.function_call.arguments`
->>>>>>> 8e05349a
         ]! as string,
       ),
       { location: "Boston, MA" },
@@ -200,23 +182,11 @@
       completionSpan.attributes[`${SpanAttributes.LLM_USAGE_TOTAL_TOKENS}`],
     );
     assert.equal(
-<<<<<<< HEAD
-      completionSpan.attributes[
-        `${SpanAttributes.ATTR_GEN_AI_USAGE_PROMPT_TOKENS}`
-      ],
-      333,
-    );
-    assert.ok(
-      +completionSpan.attributes[
-        `${SpanAttributes.ATTR_GEN_AI_USAGE_COMPLETION_TOKENS}`
-      ]! > 0,
-=======
       completionSpan.attributes[`${ATTR_GEN_AI_USAGE_PROMPT_TOKENS}`],
       333,
     );
     assert.ok(
       +completionSpan.attributes[`${ATTR_GEN_AI_USAGE_COMPLETION_TOKENS}`]! > 0,
->>>>>>> 8e05349a
     );
   });
 
@@ -238,47 +208,23 @@
       assert.ok(result);
       assert.ok(completionSpan);
       assert.strictEqual(
-<<<<<<< HEAD
-        completionSpan.attributes[
-          `${SpanAttributes.ATTR_GEN_AI_PROMPT}.0.role`
-        ],
-        "user",
-      );
-      assert.strictEqual(
-        completionSpan.attributes[
-          `${SpanAttributes.ATTR_GEN_AI_PROMPT}.0.content`
-        ],
-=======
         completionSpan.attributes[`${ATTR_GEN_AI_PROMPT}.0.role`],
         "user",
       );
       assert.strictEqual(
         completionSpan.attributes[`${ATTR_GEN_AI_PROMPT}.0.content`],
->>>>>>> 8e05349a
         "Tell me a joke about OpenTelemetry",
       );
       assert.ok(
         completionSpan.attributes[`${SpanAttributes.LLM_USAGE_TOTAL_TOKENS}`],
       );
       assert.equal(
-<<<<<<< HEAD
-        completionSpan.attributes[
-          `${SpanAttributes.ATTR_GEN_AI_USAGE_PROMPT_TOKENS}`
-        ],
-        37,
-      );
-      assert.ok(
-        +completionSpan.attributes[
-          `${SpanAttributes.ATTR_GEN_AI_USAGE_COMPLETION_TOKENS}`
-        ]! > 0,
-=======
         completionSpan.attributes[`${ATTR_GEN_AI_USAGE_PROMPT_TOKENS}`],
         37,
       );
       assert.ok(
         +completionSpan.attributes[`${ATTR_GEN_AI_USAGE_COMPLETION_TOKENS}`]! >
           0,
->>>>>>> 8e05349a
       );
     } catch (error) {
       console.error("Error in test:", error);
@@ -311,23 +257,6 @@
       assert.ok(result);
       assert.ok(completionSpan);
       assert.strictEqual(
-<<<<<<< HEAD
-        completionSpan.attributes[
-          `${SpanAttributes.ATTR_GEN_AI_PROMPT}.0.role`
-        ],
-        "user",
-      );
-      assert.strictEqual(
-        completionSpan.attributes[
-          `${SpanAttributes.ATTR_GEN_AI_PROMPT}.0.content`
-        ],
-        "Tell me a joke about OpenTelemetry",
-      );
-      assert.strictEqual(
-        completionSpan.attributes[
-          `${SpanAttributes.ATTR_GEN_AI_COMPLETION}.0.content`
-        ],
-=======
         completionSpan.attributes[`${ATTR_GEN_AI_PROMPT}.0.role`],
         "user",
       );
@@ -337,31 +266,18 @@
       );
       assert.strictEqual(
         completionSpan.attributes[`${ATTR_GEN_AI_COMPLETION}.0.content`],
->>>>>>> 8e05349a
         result,
       );
       assert.ok(
         completionSpan.attributes[`${SpanAttributes.LLM_USAGE_TOTAL_TOKENS}`],
       );
       assert.equal(
-<<<<<<< HEAD
-        completionSpan.attributes[
-          `${SpanAttributes.ATTR_GEN_AI_USAGE_PROMPT_TOKENS}`
-        ],
-        37,
-      );
-      assert.ok(
-        +completionSpan.attributes[
-          `${SpanAttributes.ATTR_GEN_AI_USAGE_COMPLETION_TOKENS}`
-        ]! > 0,
-=======
         completionSpan.attributes[`${ATTR_GEN_AI_USAGE_PROMPT_TOKENS}`],
         37,
       );
       assert.ok(
         +completionSpan.attributes[`${ATTR_GEN_AI_USAGE_COMPLETION_TOKENS}`]! >
           0,
->>>>>>> 8e05349a
       );
     } catch (error) {
       console.error("Error in streaming test:", error);
@@ -384,59 +300,30 @@
     assert.ok(result);
     assert.ok(completionSpan);
     assert.strictEqual(
-<<<<<<< HEAD
-      completionSpan.attributes[`${SpanAttributes.ATTR_GEN_AI_PROMPT}.0.role`],
-      "user",
-    );
-    assert.strictEqual(
-      completionSpan.attributes[
-        `${SpanAttributes.ATTR_GEN_AI_PROMPT}.0.content`
-      ],
-=======
       completionSpan.attributes[`${ATTR_GEN_AI_PROMPT}.0.role`],
       "user",
     );
     assert.strictEqual(
       completionSpan.attributes[`${ATTR_GEN_AI_PROMPT}.0.content`],
->>>>>>> 8e05349a
       "Tell me a joke about OpenTelemetry",
     );
     assert.ok(
       completionSpan.attributes[`${SpanAttributes.LLM_USAGE_TOTAL_TOKENS}`],
     );
     assert.ok(
-<<<<<<< HEAD
-      +completionSpan.attributes[
-        `${SpanAttributes.ATTR_GEN_AI_USAGE_COMPLETION_TOKENS}`
-      ]! > 0,
-    );
-    assert.strictEqual(
-      completionSpan.attributes[
-        `${SpanAttributes.ATTR_GEN_AI_COMPLETION}.0.role`
-      ],
-=======
       +completionSpan.attributes[`${ATTR_GEN_AI_USAGE_COMPLETION_TOKENS}`]! > 0,
     );
     assert.strictEqual(
       completionSpan.attributes[`${ATTR_GEN_AI_COMPLETION}.0.role`],
->>>>>>> 8e05349a
       "assistant",
     );
     assert.ok(
       typeof completionSpan.attributes[
-<<<<<<< HEAD
-        `${SpanAttributes.ATTR_GEN_AI_COMPLETION}.0.content`
-      ] === "string" &&
-        (
-          completionSpan.attributes[
-            `${SpanAttributes.ATTR_GEN_AI_COMPLETION}.0.content`
-=======
         `${ATTR_GEN_AI_COMPLETION}.0.content`
       ] === "string" &&
         (
           completionSpan.attributes[
             `${ATTR_GEN_AI_COMPLETION}.0.content`
->>>>>>> 8e05349a
           ] as string
         ).length > 0,
     );
@@ -467,22 +354,12 @@
     assert.ok(result, "Result should not be empty");
     assert.ok(completionSpan, "Completion span should exist");
     assert.strictEqual(
-<<<<<<< HEAD
-      completionSpan.attributes[`${SpanAttributes.ATTR_GEN_AI_PROMPT}.0.role`],
-=======
       completionSpan.attributes[`${ATTR_GEN_AI_PROMPT}.0.role`],
->>>>>>> 8e05349a
       "user",
       "Prompt role should be 'user'",
     );
     assert.strictEqual(
-<<<<<<< HEAD
-      completionSpan.attributes[
-        `${SpanAttributes.ATTR_GEN_AI_PROMPT}.0.content`
-      ],
-=======
       completionSpan.attributes[`${ATTR_GEN_AI_PROMPT}.0.content`],
->>>>>>> 8e05349a
       "Tell me a joke about OpenTelemetry",
       "Prompt content should match input",
     );
@@ -491,41 +368,21 @@
       "Total tokens should be set",
     );
     assert.ok(
-<<<<<<< HEAD
-      +completionSpan.attributes[
-        `${SpanAttributes.ATTR_GEN_AI_USAGE_COMPLETION_TOKENS}`
-      ]! > 0,
-      "Completion tokens should be greater than 0",
-    );
-    assert.strictEqual(
-      completionSpan.attributes[
-        `${SpanAttributes.ATTR_GEN_AI_COMPLETION}.0.role`
-      ],
-=======
       +completionSpan.attributes[`${ATTR_GEN_AI_USAGE_COMPLETION_TOKENS}`]! > 0,
       "Completion tokens should be greater than 0",
     );
     assert.strictEqual(
       completionSpan.attributes[`${ATTR_GEN_AI_COMPLETION}.0.role`],
->>>>>>> 8e05349a
       "assistant",
       "Completion role should be 'assistant'",
     );
     assert.ok(
       typeof completionSpan.attributes[
-<<<<<<< HEAD
-        `${SpanAttributes.ATTR_GEN_AI_COMPLETION}.0.content`
-      ] === "string" &&
-        (
-          completionSpan.attributes[
-            `${SpanAttributes.ATTR_GEN_AI_COMPLETION}.0.content`
-=======
         `${ATTR_GEN_AI_COMPLETION}.0.content`
       ] === "string" &&
         (
           completionSpan.attributes[
             `${ATTR_GEN_AI_COMPLETION}.0.content`
->>>>>>> 8e05349a
           ] as string
         ).length > 0,
       "Completion content should not be empty",
@@ -569,21 +426,11 @@
     assert.ok(result);
     assert.ok(completionSpan);
     assert.strictEqual(
-<<<<<<< HEAD
-      completionSpan.attributes[`${SpanAttributes.ATTR_GEN_AI_PROMPT}.0.role`],
-      "user",
-    );
-    assert.strictEqual(
-      completionSpan.attributes[
-        `${SpanAttributes.ATTR_GEN_AI_PROMPT}.0.content`
-      ],
-=======
       completionSpan.attributes[`${ATTR_GEN_AI_PROMPT}.0.role`],
       "user",
     );
     assert.strictEqual(
       completionSpan.attributes[`${ATTR_GEN_AI_PROMPT}.0.content`],
->>>>>>> 8e05349a
       "What's the weather like in Boston?",
     );
     assert.strictEqual(
@@ -616,22 +463,14 @@
     );
     assert.strictEqual(
       completionSpan.attributes[
-<<<<<<< HEAD
-        `${SpanAttributes.ATTR_GEN_AI_COMPLETION}.0.function_call.name`
-=======
         `${ATTR_GEN_AI_COMPLETION}.0.function_call.name`
->>>>>>> 8e05349a
       ],
       "get_current_weather",
     );
     assert.deepEqual(
       JSON.parse(
         completionSpan.attributes[
-<<<<<<< HEAD
-          `${SpanAttributes.ATTR_GEN_AI_COMPLETION}.0.function_call.arguments`
-=======
           `${ATTR_GEN_AI_COMPLETION}.0.function_call.arguments`
->>>>>>> 8e05349a
         ]! as string,
       ),
       { location: "Boston, MA" },
@@ -640,23 +479,11 @@
       completionSpan.attributes[`${SpanAttributes.LLM_USAGE_TOTAL_TOKENS}`],
     );
     assert.equal(
-<<<<<<< HEAD
-      completionSpan.attributes[
-        `${SpanAttributes.ATTR_GEN_AI_USAGE_PROMPT_TOKENS}`
-      ],
-      333,
-    );
-    assert.ok(
-      +completionSpan.attributes[
-        `${SpanAttributes.ATTR_GEN_AI_USAGE_COMPLETION_TOKENS}`
-      ]! > 0,
-=======
       completionSpan.attributes[`${ATTR_GEN_AI_USAGE_PROMPT_TOKENS}`],
       333,
     );
     assert.ok(
       +completionSpan.attributes[`${ATTR_GEN_AI_USAGE_COMPLETION_TOKENS}`]! > 0,
->>>>>>> 8e05349a
     );
   });
 
@@ -729,44 +556,28 @@
     assert.ok(completionSpan);
     assert.strictEqual(
       completionSpan.attributes[
-<<<<<<< HEAD
-        `${SpanAttributes.ATTR_GEN_AI_COMPLETION}.0.tool_calls.0.name`
-=======
         `${ATTR_GEN_AI_COMPLETION}.0.tool_calls.0.name`
->>>>>>> 8e05349a
       ],
       "get_current_weather",
     );
     assert.deepEqual(
       JSON.parse(
         completionSpan.attributes[
-<<<<<<< HEAD
-          `${SpanAttributes.ATTR_GEN_AI_COMPLETION}.0.tool_calls.0.arguments`
-=======
           `${ATTR_GEN_AI_COMPLETION}.0.tool_calls.0.arguments`
->>>>>>> 8e05349a
         ]! as string,
       ),
       { location: "Boston, MA", unit: "fahrenheit" },
     );
     assert.strictEqual(
       completionSpan.attributes[
-<<<<<<< HEAD
-        `${SpanAttributes.ATTR_GEN_AI_COMPLETION}.0.tool_calls.1.name`
-=======
         `${ATTR_GEN_AI_COMPLETION}.0.tool_calls.1.name`
->>>>>>> 8e05349a
       ],
       "get_tomorrow_weather",
     );
     assert.deepEqual(
       JSON.parse(
         completionSpan.attributes[
-<<<<<<< HEAD
-          `${SpanAttributes.ATTR_GEN_AI_COMPLETION}.0.tool_calls.1.arguments`
-=======
           `${ATTR_GEN_AI_COMPLETION}.0.tool_calls.1.arguments`
->>>>>>> 8e05349a
         ]! as string,
       ),
       { location: "Chicago, IL", unit: "fahrenheit" },
