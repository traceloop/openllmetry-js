/*
 * Copyright Traceloop
 *
 * Licensed under the Apache License, Version 2.0 (the "License");
 * you may not use this file except in compliance with the License.
 * You may obtain a copy of the License at
 *
 *      https://www.apache.org/licenses/LICENSE-2.0
 *
 * Unless required by applicable law or agreed to in writing, software
 * distributed under the License is distributed on an "AS IS" BASIS,
 * WITHOUT WARRANTIES OR CONDITIONS OF ANY KIND, either express or implied.
 * See the License for the specific language governing permissions and
 * limitations under the License.
 */
import {
  Span,
  Attributes,
  SpanKind,
  SpanStatusCode,
  context,
  trace,
} from "@opentelemetry/api";
import {
  InstrumentationBase,
  InstrumentationModuleDefinition,
  InstrumentationNodeModuleDefinition,
  safeExecuteInTheMiddle,
} from "@opentelemetry/instrumentation";
import { AIPlatformInstrumentationConfig } from "./types";
import {
  CONTEXT_KEY_ALLOW_TRACE_CONTENT,
  SpanAttributes,
} from "@traceloop/ai-semantic-conventions";
import {
  ATTR_GEN_AI_COMPLETION,
  ATTR_GEN_AI_PROMPT,
  ATTR_GEN_AI_REQUEST_MAX_TOKENS,
  ATTR_GEN_AI_REQUEST_MODEL,
  ATTR_GEN_AI_REQUEST_TEMPERATURE,
  ATTR_GEN_AI_REQUEST_TOP_P,
  ATTR_GEN_AI_RESPONSE_MODEL,
  ATTR_GEN_AI_SYSTEM,
  ATTR_GEN_AI_USAGE_COMPLETION_TOKENS,
  ATTR_GEN_AI_USAGE_PROMPT_TOKENS,
} from "@opentelemetry/semantic-conventions/incubating";
import type * as aiplatform from "@google-cloud/aiplatform";
import type { CallOptions, Callback } from "google-gax";
import { version } from "../package.json";

export class AIPlatformInstrumentation extends InstrumentationBase {
  declare protected _config: AIPlatformInstrumentationConfig;

  constructor(config: AIPlatformInstrumentationConfig = {}) {
    super("@traceloop/instrumentation-vertexai", version, config);
  }

  public override setConfig(config: AIPlatformInstrumentationConfig = {}) {
    super.setConfig(config);
  }

  protected init(): InstrumentationModuleDefinition {
    const aiPlatformModule = new InstrumentationNodeModuleDefinition(
      "@google-cloud/aiplatform",
      [">=3.10.0"],
      this.wrap.bind(this),
      this.unwrap.bind(this),
    );

    return aiPlatformModule;
  }

  public manuallyInstrument(module: typeof aiplatform) {
    this._diag.debug(`Manually instrumenting @google-cloud/aiplatform`);

    this._wrap(
      module.PredictionServiceClient.prototype,
      "predict",
      this.wrapperMethod(),
    );
  }

  private wrap(module: typeof aiplatform, moduleVersion?: string) {
    this._diag.debug(`Patching @google-cloud/aiplatform@${moduleVersion}`);

    this._wrap(
      module.PredictionServiceClient.prototype,
      "predict",
      this.wrapperMethod(),
    );

    return module;
  }

  private unwrap(module: typeof aiplatform, moduleVersion?: string): void {
    this._diag.debug(`Unpatching @google-cloud/aiplatform@${moduleVersion}`);

    this._unwrap(module.PredictionServiceClient.prototype, "predict");
  }

  private wrapperMethod() {
    // eslint-disable-next-line @typescript-eslint/no-this-alias
    const plugin = this;
    // eslint-disable-next-line
    return (original: Function) => {
      return function method(
        this: any,
        ...args:
          | [
              request?: aiplatform.protos.google.cloud.aiplatform.v1.IPredictRequest,
              options?: CallOptions,
            ]
          | [
              request: aiplatform.protos.google.cloud.aiplatform.v1.IPredictRequest,
              options: CallOptions,
              callback: Callback<
                aiplatform.protos.google.cloud.aiplatform.v1.IPredictResponse,
                | aiplatform.protos.google.cloud.aiplatform.v1.IPredictRequest
                | null
                | undefined,
                object | null | undefined
              >,
            ]
          | [
              request: aiplatform.protos.google.cloud.aiplatform.v1.IPredictRequest,
              callback: Callback<
                aiplatform.protos.google.cloud.aiplatform.v1.IPredictResponse,
                | aiplatform.protos.google.cloud.aiplatform.v1.IPredictRequest
                | null
                | undefined,
                object | null | undefined
              >,
            ]
      ) {
        const span = plugin._startSpan({
          params: args[0],
        });

        const execContext = trace.setSpan(context.active(), span);

        const execPromise = safeExecuteInTheMiddle(
          () => {
            return context.with(execContext, () => {
              return original.apply(this, args);
            });
          },
          (e) => {
            if (e) {
              plugin._diag.error(
                "Error in VertexAIPlatform instrumentation",
                e,
              );
            }
          },
        );

        const wrappedPromise = plugin._wrapPromise(span, execPromise);

        return context.bind(execContext, wrappedPromise as any);
      };
    };
  }

  private _startSpan({
    params,
  }: {
    params:
      | aiplatform.protos.google.cloud.aiplatform.v1.IPredictRequest
      | undefined;
  }): Span {
    const attributes: Attributes = {
<<<<<<< HEAD
      [SpanAttributes.ATTR_GEN_AI_SYSTEM]: "Google",
=======
      [ATTR_GEN_AI_SYSTEM]: "Google",
>>>>>>> 8e05349a
      [SpanAttributes.LLM_REQUEST_TYPE]: "completion",
    };

    try {
      if (params !== undefined) {
        if (params.endpoint) {
          const model = params.endpoint.split("/").pop();
<<<<<<< HEAD
          attributes[SpanAttributes.ATTR_GEN_AI_REQUEST_MODEL] = model;
          attributes[SpanAttributes.ATTR_GEN_AI_RESPONSE_MODEL] = model;
=======
          attributes[ATTR_GEN_AI_REQUEST_MODEL] = model;
          attributes[ATTR_GEN_AI_RESPONSE_MODEL] = model;
>>>>>>> 8e05349a
        }
        if (params?.parameters) {
          if (
            params?.parameters.structValue?.fields?.maxOutputTokens.numberValue
          ) {
<<<<<<< HEAD
            attributes[SpanAttributes.ATTR_GEN_AI_REQUEST_MAX_TOKENS] =
              params?.parameters.structValue?.fields?.maxOutputTokens.numberValue;
          }
          if (params?.parameters.structValue?.fields?.temperature.numberValue) {
            attributes[SpanAttributes.ATTR_GEN_AI_REQUEST_TEMPERATURE] =
              params?.parameters.structValue?.fields?.temperature.numberValue;
          }
          if (params?.parameters.structValue?.fields?.topP.numberValue) {
            attributes[SpanAttributes.ATTR_GEN_AI_REQUEST_TOP_P] =
=======
            attributes[ATTR_GEN_AI_REQUEST_MAX_TOKENS] =
              params?.parameters.structValue?.fields?.maxOutputTokens.numberValue;
          }
          if (params?.parameters.structValue?.fields?.temperature.numberValue) {
            attributes[ATTR_GEN_AI_REQUEST_TEMPERATURE] =
              params?.parameters.structValue?.fields?.temperature.numberValue;
          }
          if (params?.parameters.structValue?.fields?.topP.numberValue) {
            attributes[ATTR_GEN_AI_REQUEST_TOP_P] =
>>>>>>> 8e05349a
              params?.parameters.structValue?.fields?.topP.numberValue;
          }
          if (params?.parameters.structValue?.fields?.topK.numberValue) {
            attributes[SpanAttributes.LLM_TOP_K] =
              params?.parameters.structValue?.fields?.topK.numberValue;
          }
        }

        if (
          this._shouldSendPrompts() &&
          params.instances &&
          params.instances?.length !== 0
        ) {
          if (
            params.instances[0].structValue?.fields &&
            "prompt" in params.instances[0].structValue.fields &&
            params.instances[0].structValue?.fields?.prompt.stringValue
          ) {
<<<<<<< HEAD
            attributes[`${SpanAttributes.ATTR_GEN_AI_PROMPT}.0.role`] = "user";
            attributes[`${SpanAttributes.ATTR_GEN_AI_PROMPT}.0.content`] =
=======
            attributes[`${ATTR_GEN_AI_PROMPT}.0.role`] = "user";
            attributes[`${ATTR_GEN_AI_PROMPT}.0.content`] =
>>>>>>> 8e05349a
              params.instances[0].structValue?.fields?.prompt.stringValue;
          } else if (
            params.instances[0].structValue &&
            params.instances[0].structValue.fields?.messages.listValue
              ?.values?.[0].structValue?.fields?.content.stringValue
          ) {
<<<<<<< HEAD
            attributes[`${SpanAttributes.ATTR_GEN_AI_PROMPT}.0.role`] =
              params.instances[0].structValue.fields?.messages.listValue
                ?.values?.[0].structValue?.fields?.author.stringValue ?? "user";
            attributes[`${SpanAttributes.ATTR_GEN_AI_PROMPT}.0.content`] =
=======
            attributes[`${ATTR_GEN_AI_PROMPT}.0.role`] =
              params.instances[0].structValue.fields?.messages.listValue
                ?.values?.[0].structValue?.fields?.author.stringValue ?? "user";
            attributes[`${ATTR_GEN_AI_PROMPT}.0.content`] =
>>>>>>> 8e05349a
              params.instances[0].structValue.fields?.messages.listValue?.values?.[0].structValue?.fields?.content.stringValue;
          }
        }
      }
    } catch (e) {
      this._diag.debug(e);
      this._config.exceptionLogger?.(e);
    }

    return this.tracer.startSpan(`vertexai.completion`, {
      kind: SpanKind.CLIENT,
      attributes,
    });
  }

  private _wrapPromise<T>(span: Span, promise: Promise<T>): Promise<T> {
    return promise
      .then((result) => {
        return new Promise<T>((resolve) => {
          this._endSpan({
            span,
            result: result as [
              aiplatform.protos.google.cloud.aiplatform.v1.IPredictResponse,
              (
                | aiplatform.protos.google.cloud.aiplatform.v1.IPredictRequest
                | undefined
              ),
              object | undefined,
            ],
          });
          resolve(result);
        });
      })
      .catch((error: Error) => {
        return new Promise<T>((_, reject) => {
          span.setStatus({
            code: SpanStatusCode.ERROR,
            message: error.message,
          });
          span.recordException(error);
          span.end();

          reject(error);
        });
      });
  }

  private _endSpan({
    span,
    result,
  }: {
    span: Span;
    result: [
      aiplatform.protos.google.cloud.aiplatform.v1.IPredictResponse,
      aiplatform.protos.google.cloud.aiplatform.v1.IPredictRequest | undefined,
      object | undefined,
    ];
  }) {
    try {
      if (result[0].model)
<<<<<<< HEAD
        span.setAttribute(
          SpanAttributes.ATTR_GEN_AI_RESPONSE_MODEL,
          result[0].model,
        );
=======
        span.setAttribute(ATTR_GEN_AI_RESPONSE_MODEL, result[0].model);
>>>>>>> 8e05349a

      if (result) {
        if (result[0].metadata) {
          if (
            typeof result[0].metadata?.structValue?.fields?.tokenMetadata
              .structValue?.fields?.outputTokenCount.structValue?.fields
              ?.totalTokens.numberValue === "number"
          )
            span.setAttribute(
<<<<<<< HEAD
              SpanAttributes.ATTR_GEN_AI_USAGE_COMPLETION_TOKENS,
=======
              ATTR_GEN_AI_USAGE_COMPLETION_TOKENS,
>>>>>>> 8e05349a
              result[0].metadata?.structValue?.fields?.tokenMetadata.structValue
                ?.fields?.outputTokenCount.structValue?.fields?.totalTokens
                .numberValue,
            );

          if (
            typeof result[0].metadata?.structValue?.fields?.tokenMetadata
              .structValue?.fields?.inputTokenCount.structValue?.fields
              ?.totalTokens.numberValue === "number"
          )
            span.setAttribute(
<<<<<<< HEAD
              SpanAttributes.ATTR_GEN_AI_USAGE_PROMPT_TOKENS,
=======
              ATTR_GEN_AI_USAGE_PROMPT_TOKENS,
>>>>>>> 8e05349a
              result[0].metadata?.structValue?.fields?.tokenMetadata.structValue
                ?.fields?.inputTokenCount.structValue?.fields?.totalTokens
                .numberValue,
            );

          if (
            typeof result[0].metadata?.structValue?.fields?.tokenMetadata
              .structValue?.fields?.inputTokenCount.structValue?.fields
              ?.totalTokens.numberValue === "number" &&
            typeof result[0].metadata?.structValue?.fields?.tokenMetadata
              .structValue?.fields?.outputTokenCount.structValue?.fields
              ?.totalTokens.numberValue === "number"
          )
            span.setAttribute(
              SpanAttributes.LLM_USAGE_TOTAL_TOKENS,
              result[0].metadata?.structValue?.fields?.tokenMetadata.structValue
                ?.fields?.inputTokenCount.structValue?.fields?.totalTokens
                .numberValue +
                result[0].metadata?.structValue?.fields?.tokenMetadata
                  .structValue?.fields?.outputTokenCount.structValue?.fields
                  ?.totalTokens.numberValue,
            );
        }

        if (this._shouldSendPrompts()) {
          result[0].predictions?.forEach((prediction, index) => {
            if (
              prediction.structValue?.fields &&
              "content" in prediction.structValue.fields &&
              !!prediction.structValue?.fields?.content.stringValue
            ) {
              span.setAttribute(
<<<<<<< HEAD
                `${SpanAttributes.ATTR_GEN_AI_COMPLETION}.${index}.role`,
=======
                `${ATTR_GEN_AI_COMPLETION}.${index}.role`,
>>>>>>> 8e05349a
                "assistant",
              );

              span.setAttribute(
<<<<<<< HEAD
                `${SpanAttributes.ATTR_GEN_AI_COMPLETION}.${index}.content`,
=======
                `${ATTR_GEN_AI_COMPLETION}.${index}.content`,
>>>>>>> 8e05349a
                prediction.structValue?.fields?.content.stringValue,
              );
            } else if (
              prediction.structValue?.fields &&
              "candidates" in prediction.structValue.fields &&
              !!prediction.structValue?.fields?.candidates.listValue
                ?.values?.[0]?.structValue?.fields?.content.stringValue
            ) {
              span.setAttribute(
<<<<<<< HEAD
                `${SpanAttributes.ATTR_GEN_AI_COMPLETION}.${index}.role`,
=======
                `${ATTR_GEN_AI_COMPLETION}.${index}.role`,
>>>>>>> 8e05349a
                "assistant",
              );

              span.setAttribute(
<<<<<<< HEAD
                `${SpanAttributes.ATTR_GEN_AI_COMPLETION}.${index}.content`,
=======
                `${ATTR_GEN_AI_COMPLETION}.${index}.content`,
>>>>>>> 8e05349a
                prediction.structValue?.fields?.candidates.listValue
                  ?.values?.[0]?.structValue?.fields?.content.stringValue,
              );
            }
          });
        }
      }
    } catch (e) {
      this._diag.debug(e);
      this._config.exceptionLogger?.(e);
    }

    span.setStatus({ code: SpanStatusCode.OK });
    span.end();
  }

  private _shouldSendPrompts() {
    const contextShouldSendPrompts = context
      .active()
      .getValue(CONTEXT_KEY_ALLOW_TRACE_CONTENT);

    if (contextShouldSendPrompts !== undefined) {
      return contextShouldSendPrompts;
    }

    return this._config.traceContent !== undefined
      ? this._config.traceContent
      : true;
  }
}<|MERGE_RESOLUTION|>--- conflicted
+++ resolved
@@ -169,11 +169,7 @@
       | undefined;
   }): Span {
     const attributes: Attributes = {
-<<<<<<< HEAD
-      [SpanAttributes.ATTR_GEN_AI_SYSTEM]: "Google",
-=======
       [ATTR_GEN_AI_SYSTEM]: "Google",
->>>>>>> 8e05349a
       [SpanAttributes.LLM_REQUEST_TYPE]: "completion",
     };
 
@@ -181,29 +177,13 @@
       if (params !== undefined) {
         if (params.endpoint) {
           const model = params.endpoint.split("/").pop();
-<<<<<<< HEAD
-          attributes[SpanAttributes.ATTR_GEN_AI_REQUEST_MODEL] = model;
-          attributes[SpanAttributes.ATTR_GEN_AI_RESPONSE_MODEL] = model;
-=======
           attributes[ATTR_GEN_AI_REQUEST_MODEL] = model;
           attributes[ATTR_GEN_AI_RESPONSE_MODEL] = model;
->>>>>>> 8e05349a
         }
         if (params?.parameters) {
           if (
             params?.parameters.structValue?.fields?.maxOutputTokens.numberValue
           ) {
-<<<<<<< HEAD
-            attributes[SpanAttributes.ATTR_GEN_AI_REQUEST_MAX_TOKENS] =
-              params?.parameters.structValue?.fields?.maxOutputTokens.numberValue;
-          }
-          if (params?.parameters.structValue?.fields?.temperature.numberValue) {
-            attributes[SpanAttributes.ATTR_GEN_AI_REQUEST_TEMPERATURE] =
-              params?.parameters.structValue?.fields?.temperature.numberValue;
-          }
-          if (params?.parameters.structValue?.fields?.topP.numberValue) {
-            attributes[SpanAttributes.ATTR_GEN_AI_REQUEST_TOP_P] =
-=======
             attributes[ATTR_GEN_AI_REQUEST_MAX_TOKENS] =
               params?.parameters.structValue?.fields?.maxOutputTokens.numberValue;
           }
@@ -213,7 +193,6 @@
           }
           if (params?.parameters.structValue?.fields?.topP.numberValue) {
             attributes[ATTR_GEN_AI_REQUEST_TOP_P] =
->>>>>>> 8e05349a
               params?.parameters.structValue?.fields?.topP.numberValue;
           }
           if (params?.parameters.structValue?.fields?.topK.numberValue) {
@@ -232,30 +211,18 @@
             "prompt" in params.instances[0].structValue.fields &&
             params.instances[0].structValue?.fields?.prompt.stringValue
           ) {
-<<<<<<< HEAD
-            attributes[`${SpanAttributes.ATTR_GEN_AI_PROMPT}.0.role`] = "user";
-            attributes[`${SpanAttributes.ATTR_GEN_AI_PROMPT}.0.content`] =
-=======
             attributes[`${ATTR_GEN_AI_PROMPT}.0.role`] = "user";
             attributes[`${ATTR_GEN_AI_PROMPT}.0.content`] =
->>>>>>> 8e05349a
               params.instances[0].structValue?.fields?.prompt.stringValue;
           } else if (
             params.instances[0].structValue &&
             params.instances[0].structValue.fields?.messages.listValue
               ?.values?.[0].structValue?.fields?.content.stringValue
           ) {
-<<<<<<< HEAD
-            attributes[`${SpanAttributes.ATTR_GEN_AI_PROMPT}.0.role`] =
-              params.instances[0].structValue.fields?.messages.listValue
-                ?.values?.[0].structValue?.fields?.author.stringValue ?? "user";
-            attributes[`${SpanAttributes.ATTR_GEN_AI_PROMPT}.0.content`] =
-=======
             attributes[`${ATTR_GEN_AI_PROMPT}.0.role`] =
               params.instances[0].structValue.fields?.messages.listValue
                 ?.values?.[0].structValue?.fields?.author.stringValue ?? "user";
             attributes[`${ATTR_GEN_AI_PROMPT}.0.content`] =
->>>>>>> 8e05349a
               params.instances[0].structValue.fields?.messages.listValue?.values?.[0].structValue?.fields?.content.stringValue;
           }
         }
@@ -316,14 +283,7 @@
   }) {
     try {
       if (result[0].model)
-<<<<<<< HEAD
-        span.setAttribute(
-          SpanAttributes.ATTR_GEN_AI_RESPONSE_MODEL,
-          result[0].model,
-        );
-=======
         span.setAttribute(ATTR_GEN_AI_RESPONSE_MODEL, result[0].model);
->>>>>>> 8e05349a
 
       if (result) {
         if (result[0].metadata) {
@@ -333,11 +293,7 @@
               ?.totalTokens.numberValue === "number"
           )
             span.setAttribute(
-<<<<<<< HEAD
-              SpanAttributes.ATTR_GEN_AI_USAGE_COMPLETION_TOKENS,
-=======
               ATTR_GEN_AI_USAGE_COMPLETION_TOKENS,
->>>>>>> 8e05349a
               result[0].metadata?.structValue?.fields?.tokenMetadata.structValue
                 ?.fields?.outputTokenCount.structValue?.fields?.totalTokens
                 .numberValue,
@@ -349,11 +305,7 @@
               ?.totalTokens.numberValue === "number"
           )
             span.setAttribute(
-<<<<<<< HEAD
-              SpanAttributes.ATTR_GEN_AI_USAGE_PROMPT_TOKENS,
-=======
               ATTR_GEN_AI_USAGE_PROMPT_TOKENS,
->>>>>>> 8e05349a
               result[0].metadata?.structValue?.fields?.tokenMetadata.structValue
                 ?.fields?.inputTokenCount.structValue?.fields?.totalTokens
                 .numberValue,
@@ -386,20 +338,12 @@
               !!prediction.structValue?.fields?.content.stringValue
             ) {
               span.setAttribute(
-<<<<<<< HEAD
-                `${SpanAttributes.ATTR_GEN_AI_COMPLETION}.${index}.role`,
-=======
                 `${ATTR_GEN_AI_COMPLETION}.${index}.role`,
->>>>>>> 8e05349a
                 "assistant",
               );
 
               span.setAttribute(
-<<<<<<< HEAD
-                `${SpanAttributes.ATTR_GEN_AI_COMPLETION}.${index}.content`,
-=======
                 `${ATTR_GEN_AI_COMPLETION}.${index}.content`,
->>>>>>> 8e05349a
                 prediction.structValue?.fields?.content.stringValue,
               );
             } else if (
@@ -409,20 +353,12 @@
                 ?.values?.[0]?.structValue?.fields?.content.stringValue
             ) {
               span.setAttribute(
-<<<<<<< HEAD
-                `${SpanAttributes.ATTR_GEN_AI_COMPLETION}.${index}.role`,
-=======
                 `${ATTR_GEN_AI_COMPLETION}.${index}.role`,
->>>>>>> 8e05349a
                 "assistant",
               );
 
               span.setAttribute(
-<<<<<<< HEAD
-                `${SpanAttributes.ATTR_GEN_AI_COMPLETION}.${index}.content`,
-=======
                 `${ATTR_GEN_AI_COMPLETION}.${index}.content`,
->>>>>>> 8e05349a
                 prediction.structValue?.fields?.candidates.listValue
                   ?.values?.[0]?.structValue?.fields?.content.stringValue,
               );
