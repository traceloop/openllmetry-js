/*
 * Copyright Traceloop
 *
 * Licensed under the Apache License, Version 2.0 (the "License");
 * you may not use this file except in compliance with the License.
 * You may obtain a copy of the License at
 *
 *      https://www.apache.org/licenses/LICENSE-2.0
 *
 * Unless required by applicable law or agreed to in writing, software
 * distributed under the License is distributed on an "AS IS" BASIS,
 * WITHOUT WARRANTIES OR CONDITIONS OF ANY KIND, either express or implied.
 * See the License for the specific language governing permissions and
 * limitations under the License.
 */
import {
  Span,
  Attributes,
  SpanKind,
  SpanStatusCode,
  context,
  trace,
} from "@opentelemetry/api";
import {
  InstrumentationBase,
  InstrumentationModuleDefinition,
  InstrumentationNodeModuleDefinition,
  safeExecuteInTheMiddle,
} from "@opentelemetry/instrumentation";
import { VertexAIInstrumentationConfig } from "./types";
import {
  CONTEXT_KEY_ALLOW_TRACE_CONTENT,
  SpanAttributes,
} from "@traceloop/ai-semantic-conventions";
import {
  ATTR_GEN_AI_COMPLETION,
  ATTR_GEN_AI_PROMPT,
  ATTR_GEN_AI_REQUEST_MAX_TOKENS,
  ATTR_GEN_AI_REQUEST_MODEL,
  ATTR_GEN_AI_REQUEST_TEMPERATURE,
  ATTR_GEN_AI_REQUEST_TOP_P,
  ATTR_GEN_AI_RESPONSE_MODEL,
  ATTR_GEN_AI_SYSTEM,
  ATTR_GEN_AI_USAGE_COMPLETION_TOKENS,
  ATTR_GEN_AI_USAGE_PROMPT_TOKENS,
} from "@opentelemetry/semantic-conventions/incubating";
import type * as vertexAI from "@google-cloud/vertexai";
import { version } from "../package.json";

export class VertexAIInstrumentation extends InstrumentationBase {
  declare protected _config: VertexAIInstrumentationConfig;

  constructor(config: VertexAIInstrumentationConfig = {}) {
    super("@traceloop/instrumentation-vertexai", version, config);
  }

  public override setConfig(config: VertexAIInstrumentationConfig = {}) {
    super.setConfig(config);
  }

  protected init(): InstrumentationModuleDefinition {
    const vertexAIModule = new InstrumentationNodeModuleDefinition(
      "@google-cloud/vertexai",
      [">=1.1.0"],
      this.wrap.bind(this),
      this.unwrap.bind(this),
    );

    return vertexAIModule;
  }

  public manuallyInstrument(module: typeof vertexAI) {
    this._diag.debug("Manually instrumenting @google-cloud/vertexai");

    this._wrap(
      module.GenerativeModel.prototype,
      "generateContentStream",
      this.wrapperMethod(),
    );
    this._wrap(
      module.GenerativeModel.prototype,
      "generateContent",
      this.wrapperMethod(),
    );
  }

  private wrap(module: typeof vertexAI, moduleVersion?: string) {
    this._diag.debug(`Patching @google-cloud/vertexai@${moduleVersion}`);

    this._wrap(
      module.GenerativeModel.prototype,
      "generateContentStream",
      this.wrapperMethod(),
    );
    this._wrap(
      module.GenerativeModel.prototype,
      "generateContent",
      this.wrapperMethod(),
    );

    return module;
  }

  private unwrap(module: typeof vertexAI, moduleVersion?: string): void {
    this._diag.debug(`Unpatching @google-cloud/vertexai@${moduleVersion}`);

    this._unwrap(module.GenerativeModel.prototype, "generateContentStream");
    this._unwrap(module.GenerativeModel.prototype, "generateContent");
  }

  private wrapperMethod() {
    // eslint-disable-next-line @typescript-eslint/no-this-alias
    const plugin = this;
    // eslint-disable-next-line
    return (original: Function) => {
      return function method(
        this: vertexAI.GenerativeModel,
        ...args: (vertexAI.GenerateContentRequest & vertexAI.ModelParams)[]
      ) {
        const span = plugin._startSpan({
          instance: this,
          params: args[0],
        });

        const execContext = trace.setSpan(context.active(), span);

        const execPromise = safeExecuteInTheMiddle(
          () => {
            return context.with(execContext, () => {
              return original.apply(this, args);
            });
          },
          // eslint-disable-next-line @typescript-eslint/no-empty-function
          () => {},
        );

        const wrappedPromise = plugin._wrapPromise(span, execPromise);

        return context.bind(execContext, wrappedPromise as any);
      };
    };
  }

  private _startSpan({
    instance,
    params,
  }: {
    instance: vertexAI.GenerativeModel;
    params: vertexAI.GenerateContentRequest;
  }): Span {
    const attributes: Attributes = {
<<<<<<< HEAD
      [SpanAttributes.ATTR_GEN_AI_SYSTEM]: "Google",
=======
      [ATTR_GEN_AI_SYSTEM]: "Google",
>>>>>>> 8e05349a
      [SpanAttributes.LLM_REQUEST_TYPE]: "completion",
    };

    try {
<<<<<<< HEAD
      attributes[SpanAttributes.ATTR_GEN_AI_REQUEST_MODEL] = instance["model"];
      attributes[SpanAttributes.ATTR_GEN_AI_RESPONSE_MODEL] = instance["model"];

      if (instance["generationConfig"]) {
        attributes[SpanAttributes.ATTR_GEN_AI_REQUEST_MAX_TOKENS] =
          instance["generationConfig"].max_output_tokens;
        attributes[SpanAttributes.ATTR_GEN_AI_REQUEST_TEMPERATURE] =
          instance["generationConfig"].temperature;
        attributes[SpanAttributes.ATTR_GEN_AI_REQUEST_TOP_P] =
=======
      attributes[ATTR_GEN_AI_REQUEST_MODEL] = instance["model"];
      attributes[ATTR_GEN_AI_RESPONSE_MODEL] = instance["model"];

      if (instance["generationConfig"]) {
        attributes[ATTR_GEN_AI_REQUEST_MAX_TOKENS] =
          instance["generationConfig"].max_output_tokens;
        attributes[ATTR_GEN_AI_REQUEST_TEMPERATURE] =
          instance["generationConfig"].temperature;
        attributes[ATTR_GEN_AI_REQUEST_TOP_P] =
>>>>>>> 8e05349a
          instance["generationConfig"].top_p;
        attributes[SpanAttributes.LLM_TOP_K] =
          instance["generationConfig"].top_k;
      }

      if (this._shouldSendPrompts() && "contents" in params) {
        let i = 0;

        if (instance["systemInstruction"]) {
<<<<<<< HEAD
          attributes[`${SpanAttributes.ATTR_GEN_AI_PROMPT}.${i}.role`] =
            "system";
          attributes[`${SpanAttributes.ATTR_GEN_AI_PROMPT}.${i}.content`] =
=======
          attributes[`${ATTR_GEN_AI_PROMPT}.${i}.role`] = "system";
          attributes[`${ATTR_GEN_AI_PROMPT}.${i}.content`] =
>>>>>>> 8e05349a
            this._formatPartsData(instance["systemInstruction"].parts);

          i++;
        }

        params.contents.forEach((content, j) => {
<<<<<<< HEAD
          attributes[`${SpanAttributes.ATTR_GEN_AI_PROMPT}.${i + j}.role`] =
            content.role ?? "user";
          attributes[`${SpanAttributes.ATTR_GEN_AI_PROMPT}.${i + j}.content`] =
=======
          attributes[`${ATTR_GEN_AI_PROMPT}.${i + j}.role`] =
            content.role ?? "user";
          attributes[`${ATTR_GEN_AI_PROMPT}.${i + j}.content`] =
>>>>>>> 8e05349a
            this._formatPartsData(content.parts);
        });
      }
    } catch (e) {
      this._diag.debug(e);
      this._config.exceptionLogger?.(e);
    }

    return this.tracer.startSpan(`vertexai.completion`, {
      kind: SpanKind.CLIENT,
      attributes,
    });
  }

  private _wrapPromise<T>(span: Span, promise: Promise<T>): Promise<T> {
    return promise
      .then(async (result) => {
        await this._endSpan({
          span,
          result: result as
            | vertexAI.StreamGenerateContentResult
            | vertexAI.GenerateContentResult,
        });
        return new Promise<T>((resolve) => resolve(result));
      })
      .catch((error: Error) => {
        return new Promise<T>((_, reject) => {
          span.setStatus({
            code: SpanStatusCode.ERROR,
            message: error.message,
          });
          span.recordException(error);
          span.end();

          reject(error);
        });
      });
  }

  private async _endSpan({
    span,
    result,
  }: {
    span: Span;
    result:
      | vertexAI.StreamGenerateContentResult
      | vertexAI.GenerateContentResult;
  }) {
    try {
      const streamResponse = await result.response;

      if (streamResponse.usageMetadata?.totalTokenCount !== undefined)
        span.setAttribute(
          SpanAttributes.LLM_USAGE_TOTAL_TOKENS,
          streamResponse.usageMetadata.totalTokenCount,
        );

      if (streamResponse.usageMetadata?.candidatesTokenCount)
        span.setAttribute(
<<<<<<< HEAD
          SpanAttributes.ATTR_GEN_AI_USAGE_COMPLETION_TOKENS,
=======
          ATTR_GEN_AI_USAGE_COMPLETION_TOKENS,
>>>>>>> 8e05349a
          streamResponse.usageMetadata.candidatesTokenCount,
        );

      if (streamResponse.usageMetadata?.promptTokenCount)
        span.setAttribute(
<<<<<<< HEAD
          SpanAttributes.ATTR_GEN_AI_USAGE_PROMPT_TOKENS,
=======
          ATTR_GEN_AI_USAGE_PROMPT_TOKENS,
>>>>>>> 8e05349a
          streamResponse.usageMetadata.promptTokenCount,
        );

      if (this._shouldSendPrompts()) {
        streamResponse.candidates?.forEach((candidate, index) => {
          if (candidate.finishReason)
            span.setAttribute(
<<<<<<< HEAD
              `${SpanAttributes.ATTR_GEN_AI_COMPLETION}.${index}.finish_reason`,
=======
              `${ATTR_GEN_AI_COMPLETION}.${index}.finish_reason`,
>>>>>>> 8e05349a
              candidate.finishReason,
            );

          if (candidate.content) {
            span.setAttribute(
<<<<<<< HEAD
              `${SpanAttributes.ATTR_GEN_AI_COMPLETION}.${index}.role`,
=======
              `${ATTR_GEN_AI_COMPLETION}.${index}.role`,
>>>>>>> 8e05349a
              candidate.content.role ?? "assistant",
            );

            span.setAttribute(
<<<<<<< HEAD
              `${SpanAttributes.ATTR_GEN_AI_COMPLETION}.${index}.content`,
=======
              `${ATTR_GEN_AI_COMPLETION}.${index}.content`,
>>>>>>> 8e05349a
              this._formatPartsData(candidate.content.parts),
            );
          }
        });
      }
    } catch (e) {
      this._diag.debug(e);
      this._config.exceptionLogger?.(e);
    }

    span.setStatus({ code: SpanStatusCode.OK });
    span.end();
  }

  private _formatPartsData(parts: vertexAI.Part[]): string {
    const result = parts
      .map((part) => {
        if (part.text) return part.text;
        else if (part.fileData)
          return part.fileData.fileUri + "-" + part.fileData.mimeType;
        else if (part.inlineData)
          return part.inlineData.data + "-" + part.inlineData.mimeType;
        else return "";
      })
      .filter(Boolean);

    return result.join("\n");
  }

  private _shouldSendPrompts() {
    const contextShouldSendPrompts = context
      .active()
      .getValue(CONTEXT_KEY_ALLOW_TRACE_CONTENT);

    if (contextShouldSendPrompts !== undefined) {
      return contextShouldSendPrompts;
    }

    return this._config.traceContent !== undefined
      ? this._config.traceContent
      : true;
  }
}<|MERGE_RESOLUTION|>--- conflicted
+++ resolved
@@ -149,26 +149,11 @@
     params: vertexAI.GenerateContentRequest;
   }): Span {
     const attributes: Attributes = {
-<<<<<<< HEAD
-      [SpanAttributes.ATTR_GEN_AI_SYSTEM]: "Google",
-=======
       [ATTR_GEN_AI_SYSTEM]: "Google",
->>>>>>> 8e05349a
       [SpanAttributes.LLM_REQUEST_TYPE]: "completion",
     };
 
     try {
-<<<<<<< HEAD
-      attributes[SpanAttributes.ATTR_GEN_AI_REQUEST_MODEL] = instance["model"];
-      attributes[SpanAttributes.ATTR_GEN_AI_RESPONSE_MODEL] = instance["model"];
-
-      if (instance["generationConfig"]) {
-        attributes[SpanAttributes.ATTR_GEN_AI_REQUEST_MAX_TOKENS] =
-          instance["generationConfig"].max_output_tokens;
-        attributes[SpanAttributes.ATTR_GEN_AI_REQUEST_TEMPERATURE] =
-          instance["generationConfig"].temperature;
-        attributes[SpanAttributes.ATTR_GEN_AI_REQUEST_TOP_P] =
-=======
       attributes[ATTR_GEN_AI_REQUEST_MODEL] = instance["model"];
       attributes[ATTR_GEN_AI_RESPONSE_MODEL] = instance["model"];
 
@@ -178,7 +163,6 @@
         attributes[ATTR_GEN_AI_REQUEST_TEMPERATURE] =
           instance["generationConfig"].temperature;
         attributes[ATTR_GEN_AI_REQUEST_TOP_P] =
->>>>>>> 8e05349a
           instance["generationConfig"].top_p;
         attributes[SpanAttributes.LLM_TOP_K] =
           instance["generationConfig"].top_k;
@@ -188,29 +172,17 @@
         let i = 0;
 
         if (instance["systemInstruction"]) {
-<<<<<<< HEAD
-          attributes[`${SpanAttributes.ATTR_GEN_AI_PROMPT}.${i}.role`] =
-            "system";
-          attributes[`${SpanAttributes.ATTR_GEN_AI_PROMPT}.${i}.content`] =
-=======
           attributes[`${ATTR_GEN_AI_PROMPT}.${i}.role`] = "system";
           attributes[`${ATTR_GEN_AI_PROMPT}.${i}.content`] =
->>>>>>> 8e05349a
             this._formatPartsData(instance["systemInstruction"].parts);
 
           i++;
         }
 
         params.contents.forEach((content, j) => {
-<<<<<<< HEAD
-          attributes[`${SpanAttributes.ATTR_GEN_AI_PROMPT}.${i + j}.role`] =
-            content.role ?? "user";
-          attributes[`${SpanAttributes.ATTR_GEN_AI_PROMPT}.${i + j}.content`] =
-=======
           attributes[`${ATTR_GEN_AI_PROMPT}.${i + j}.role`] =
             content.role ?? "user";
           attributes[`${ATTR_GEN_AI_PROMPT}.${i + j}.content`] =
->>>>>>> 8e05349a
             this._formatPartsData(content.parts);
         });
       }
@@ -270,21 +242,13 @@
 
       if (streamResponse.usageMetadata?.candidatesTokenCount)
         span.setAttribute(
-<<<<<<< HEAD
-          SpanAttributes.ATTR_GEN_AI_USAGE_COMPLETION_TOKENS,
-=======
           ATTR_GEN_AI_USAGE_COMPLETION_TOKENS,
->>>>>>> 8e05349a
           streamResponse.usageMetadata.candidatesTokenCount,
         );
 
       if (streamResponse.usageMetadata?.promptTokenCount)
         span.setAttribute(
-<<<<<<< HEAD
-          SpanAttributes.ATTR_GEN_AI_USAGE_PROMPT_TOKENS,
-=======
           ATTR_GEN_AI_USAGE_PROMPT_TOKENS,
->>>>>>> 8e05349a
           streamResponse.usageMetadata.promptTokenCount,
         );
 
@@ -292,30 +256,18 @@
         streamResponse.candidates?.forEach((candidate, index) => {
           if (candidate.finishReason)
             span.setAttribute(
-<<<<<<< HEAD
-              `${SpanAttributes.ATTR_GEN_AI_COMPLETION}.${index}.finish_reason`,
-=======
               `${ATTR_GEN_AI_COMPLETION}.${index}.finish_reason`,
->>>>>>> 8e05349a
               candidate.finishReason,
             );
 
           if (candidate.content) {
             span.setAttribute(
-<<<<<<< HEAD
-              `${SpanAttributes.ATTR_GEN_AI_COMPLETION}.${index}.role`,
-=======
               `${ATTR_GEN_AI_COMPLETION}.${index}.role`,
->>>>>>> 8e05349a
               candidate.content.role ?? "assistant",
             );
 
             span.setAttribute(
-<<<<<<< HEAD
-              `${SpanAttributes.ATTR_GEN_AI_COMPLETION}.${index}.content`,
-=======
               `${ATTR_GEN_AI_COMPLETION}.${index}.content`,
->>>>>>> 8e05349a
               this._formatPartsData(candidate.content.parts),
             );
           }
