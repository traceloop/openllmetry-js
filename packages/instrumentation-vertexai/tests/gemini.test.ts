--- conflicted
+++ resolved
@@ -84,24 +84,6 @@
 
     const attributes = spans[0].attributes;
 
-<<<<<<< HEAD
-    assert.strictEqual(attributes[SpanAttributes.ATTR_GEN_AI_SYSTEM], "Google");
-    assert.strictEqual(attributes["llm.request.type"], "completion");
-    assert.strictEqual(
-      attributes[SpanAttributes.ATTR_GEN_AI_REQUEST_MODEL],
-      model,
-    );
-    assert.strictEqual(
-      attributes[SpanAttributes.ATTR_GEN_AI_REQUEST_TOP_P],
-      0.9,
-    );
-    assert.strictEqual(attributes["gen_ai.prompt.0.content"], prompt);
-    assert.strictEqual(attributes["gen_ai.prompt.0.role"], "user");
-    assert.strictEqual(
-      attributes[SpanAttributes.ATTR_GEN_AI_RESPONSE_MODEL],
-      model,
-    );
-=======
     assert.strictEqual(attributes[ATTR_GEN_AI_SYSTEM], "Google");
     assert.strictEqual(attributes["llm.request.type"], "completion");
     assert.strictEqual(attributes[ATTR_GEN_AI_REQUEST_MODEL], model);
@@ -109,7 +91,6 @@
     assert.strictEqual(attributes["gen_ai.prompt.0.content"], prompt);
     assert.strictEqual(attributes["gen_ai.prompt.0.role"], "user");
     assert.strictEqual(attributes[ATTR_GEN_AI_RESPONSE_MODEL], model);
->>>>>>> 8e05349a
     assert.strictEqual(attributes["gen_ai.completion.0.role"], "model");
     assert.strictEqual(
       attributes["gen_ai.completion.0.content"],
@@ -156,28 +137,6 @@
 
     const attributes = spans[0].attributes;
 
-<<<<<<< HEAD
-    assert.strictEqual(attributes[SpanAttributes.ATTR_GEN_AI_SYSTEM], "Google");
-    assert.strictEqual(attributes["llm.request.type"], "completion");
-    assert.strictEqual(
-      attributes[SpanAttributes.ATTR_GEN_AI_REQUEST_MODEL],
-      model,
-    );
-    assert.strictEqual(
-      attributes[SpanAttributes.ATTR_GEN_AI_REQUEST_TOP_P],
-      0.9,
-    );
-    assert.strictEqual(
-      attributes[SpanAttributes.ATTR_GEN_AI_REQUEST_MAX_TOKENS],
-      256,
-    );
-    assert.strictEqual(attributes["gen_ai.prompt.0.content"], prompt);
-    assert.strictEqual(attributes["gen_ai.prompt.0.role"], "user");
-    assert.strictEqual(
-      attributes[SpanAttributes.ATTR_GEN_AI_RESPONSE_MODEL],
-      model,
-    );
-=======
     assert.strictEqual(attributes[ATTR_GEN_AI_SYSTEM], "Google");
     assert.strictEqual(attributes["llm.request.type"], "completion");
     assert.strictEqual(attributes[ATTR_GEN_AI_REQUEST_MODEL], model);
@@ -186,7 +145,6 @@
     assert.strictEqual(attributes["gen_ai.prompt.0.content"], prompt);
     assert.strictEqual(attributes["gen_ai.prompt.0.role"], "user");
     assert.strictEqual(attributes[ATTR_GEN_AI_RESPONSE_MODEL], model);
->>>>>>> 8e05349a
     assert.strictEqual(attributes["gen_ai.completion.0.role"], "model");
 
     fullTextResponse.forEach((resp, index) => {
