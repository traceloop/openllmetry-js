--- conflicted
+++ resolved
@@ -31,18 +31,12 @@
   },
   "dependencies": {
     "@aws-sdk/client-bedrock-runtime": "^3.499.0",
-<<<<<<< HEAD
-=======
     "@azure/openai": "^1.0.0-beta.11",
->>>>>>> 5ad627e9
     "@google-cloud/aiplatform": "^3.10.0",
     "@google-cloud/vertexai": "^0.2.1",
     "@pinecone-database/pinecone": "^2.0.1",
     "@traceloop/node-server-sdk": "*",
-<<<<<<< HEAD
     "cohere-ai": "^7.7.5",
-=======
->>>>>>> 5ad627e9
     "langchain": "^0.1.7",
     "llamaindex": "^0.0.40",
     "openai": "^4.12.4"
