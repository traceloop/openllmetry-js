--- conflicted
+++ resolved
@@ -24,12 +24,9 @@
     "@traceloop/node-server-sdk": "*",
     "llamaindex": "^0.0.40",
     "openai": "^4.12.4",
-<<<<<<< HEAD
-    "@pinecone-database/pinecone": "^2.0.1"
-=======
+    "@pinecone-database/pinecone": "^2.0.1",
     "@google-cloud/vertexai": "^0.2.1",
     "@google-cloud/aiplatform": "^3.10.0"
->>>>>>> a67e5d3f
   },
   "private": true,
   "gitHead": "ef1e70d6037f7b5c061056ef2be16e3f55f02ed5"
