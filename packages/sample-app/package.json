--- conflicted
+++ resolved
@@ -4,13 +4,9 @@
   "description": "Sample app for using Traceloop SDK",
   "scripts": {
     "build": "tsc --build tsconfig.json",
-<<<<<<< HEAD
-    "run:openai": "npm run build && node dist/src/sample_openai.js",
-    "run:prompt_mgmt": "npm run build && node dist/src/sample_prompt_mgmt.js",
-=======
     "run:decorators": "npm run build && node dist/src/sample_decorators.js",
     "run:with": "npm run build && node dist/src/sample_with.js",
->>>>>>> 2a02868e
+    "run:prompt_mgmt": "npm run build && node dist/src/sample_prompt_mgmt.js",
     "lint": "eslint . --ext .ts",
     "lint:fix": "eslint . --ext .ts --fix"
   },
