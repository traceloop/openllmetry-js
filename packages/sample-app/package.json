{
  "name": "sample-app",
  "version": "0.0.1",
  "description": "Sample app for using Traceloop SDK",
  "scripts": {
    "build": "tsc --build tsconfig.json",
    "run:anthropic": "npm run build && node dist/src/sample_anthropic.js",
    "run:cohere": "npm run build && node dist/src/sample_cohere.js",
    "run:chromadb": "npm run build && node dist/src/sample_chromadb.js",
    "run:bedrock:ai21": "npm run build && node dist/src/bedrock/ai21.js",
    "run:bedrock:amazon": "npm run build && node dist/src/bedrock/amazon.js",
    "run:bedrock:anthropic": "npm run build && node dist/src/bedrock/anthropic.js",
    "run:bedrock:cohere": "npm run build && node dist/src/bedrock/cohere.js",
    "run:bedrock:meta": "npm run build && node dist/src/bedrock/meta.js",
    "run:gemini": "npm run build && node dist/src/vertexai/gemini.js",
    "run:palm2": "npm run build && node dist/src/vertexai/palm2.js",
    "run:decorators": "npm run build && node dist/src/sample_decorators.js",
    "run:with": "npm run build && node dist/src/sample_with.js",
    "run:prompt_mgmt": "npm run build && node dist/src/sample_prompt_mgmt.js",
    "run:vercel": "npm run build && node dist/src/sample_vercel_ai.js",
    "run:sample_vision": "npm run build && node dist/src/sample_vision_prompt.js",
    "run:sample_azure": "npm run build && node dist/src/sample_azure.js",
    "run:openai_streaming": "npm run build && node dist/src/sample_openai_streaming.js",
    "run:sample_otel_sdk": "npm run build && node dist/src/sample_otel_sdk.js",
    "run:sampler": "npm run build && node dist/src/sample_sampler.js",
    "run:llamaindex": "npm run build && node dist/src/sample_llamaindex.js",
    "run:llamaindex_openai_agent": "npm run build && node dist/src/sample_llama_index_openai_agent.js",
    "run:pinecone": "npm run build && node dist/src/sample_pinecone.js",
    "run:langchain": "npm run build && node dist/src/sample_langchain.js",
    "run:sample_structured_output": "npm run build && node dist/src/sample_structured_output.js",
<<<<<<< HEAD
    "run:dataset": "npm run build && node dist/src/sample_dataset.js",
    "test:dataset": "npm run build && node dist/src/test_dataset_api.js",
=======
    "run:image_generation": "npm run build && node dist/src/sample_openai_image_generation.js",
    "run:sample_edit": "npm run build && node dist/src/test_edit_only.js",
    "run:sample_generate": "npm run build && node dist/src/test_generate_only.js",
    "dev:image_generation": "pnpm --filter @traceloop/instrumentation-openai build && pnpm --filter @traceloop/node-server-sdk build && npm run build && node dist/src/sample_openai_image_generation.js",
>>>>>>> b43eaafa
    "lint": "eslint .",
    "lint:fix": "eslint . --fix"
  },
  "author": "Traceloop",
  "license": "Apache-2.0",
  "engines": {
    "node": ">=14"
  },
  "dependencies": {
    "@ai-sdk/openai": "^1.3.23",
    "@anthropic-ai/sdk": "^0.56.0",
    "@aws-sdk/client-bedrock-runtime": "^3.848.0",
    "@azure/identity": "^4.4.1",
    "@google-cloud/aiplatform": "^4.4.0",
    "@google-cloud/vertexai": "^1.10.0",
    "@langchain/aws": "^0.1.12",
    "@langchain/community": "^0.3.49",
    "@langchain/core": "^0.3.58",
    "@langchain/openai": "^0.6.2",
    "@llamaindex/openai": "^0.4.10",
    "@opentelemetry/api": "^1.9.0",
    "@opentelemetry/sdk-node": "^0.203.0",
    "@opentelemetry/sdk-trace-base": "^2.0.1",
    "@pinecone-database/pinecone": "^6.1.1",
    "@traceloop/node-server-sdk": "workspace:*",
    "@types/jimp": "^0.2.28",
    "ai": "^4.3.19",
    "cheerio": "^1.1.0",
    "chromadb": "^3.0.9",
    "cohere-ai": "^7.17.1",
    "dotenv": "^17.2.1",
    "hnswlib-node": "^3.0.0",
    "jimp": "^1.6.0",
    "langchain": "^0.3.30",
    "llamaindex": "^0.11.19",
    "openai": "^4.104.0",
    "zod": "^3.25.76"
  },
  "private": true,
  "gitHead": "ef1e70d6037f7b5c061056ef2be16e3f55f02ed5"
}<|MERGE_RESOLUTION|>--- conflicted
+++ resolved
@@ -28,15 +28,12 @@
     "run:pinecone": "npm run build && node dist/src/sample_pinecone.js",
     "run:langchain": "npm run build && node dist/src/sample_langchain.js",
     "run:sample_structured_output": "npm run build && node dist/src/sample_structured_output.js",
-<<<<<<< HEAD
     "run:dataset": "npm run build && node dist/src/sample_dataset.js",
     "test:dataset": "npm run build && node dist/src/test_dataset_api.js",
-=======
     "run:image_generation": "npm run build && node dist/src/sample_openai_image_generation.js",
     "run:sample_edit": "npm run build && node dist/src/test_edit_only.js",
     "run:sample_generate": "npm run build && node dist/src/test_generate_only.js",
     "dev:image_generation": "pnpm --filter @traceloop/instrumentation-openai build && pnpm --filter @traceloop/node-server-sdk build && npm run build && node dist/src/sample_openai_image_generation.js",
->>>>>>> b43eaafa
     "lint": "eslint .",
     "lint:fix": "eslint . --fix"
   },
