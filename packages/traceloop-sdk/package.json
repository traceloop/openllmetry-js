--- conflicted
+++ resolved
@@ -34,14 +34,9 @@
   "dependencies": {
     "@opentelemetry/exporter-trace-otlp-proto": "^0.44.0",
     "@opentelemetry/sdk-node": "^0.44.0",
-<<<<<<< HEAD
     "@traceloop/instrumentation-llamaindex": "^0.0.31",
     "@traceloop/instrumentation-openai": "^0.0.31",
     "@traceloop/instrumentation-vertexai": "^0.0.31",
-=======
-    "@traceloop/instrumentation-llamaindex": "^0.1.0",
-    "@traceloop/instrumentation-openai": "^0.1.0",
->>>>>>> 366574c0
     "@types/nunjucks": "^3.2.5",
     "fetch-retry": "^5.0.6",
     "nunjucks": "^3.2.4",
