--- conflicted
+++ resolved
@@ -34,14 +34,9 @@
   "dependencies": {
     "@opentelemetry/exporter-trace-otlp-proto": "^0.44.0",
     "@opentelemetry/sdk-node": "^0.44.0",
-<<<<<<< HEAD
     "@traceloop/instrumentation-bedrock": "*",
-    "@traceloop/instrumentation-langchain": "*",
-    "@traceloop/instrumentation-llamaindex": "*",
-=======
     "@traceloop/instrumentation-llamaindex": "*",
     "@traceloop/instrumentation-langchain": "*",
->>>>>>> a4ae35ed
     "@traceloop/instrumentation-openai": "*",
     "@traceloop/instrumentation-vertexai": "*",
     "@traceloop/instrumentation-pinecone": "*",
