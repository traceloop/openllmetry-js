{
  "name": "@traceloop/node-server-sdk",
  "version": "0.2.0",
  "description": "Traceloop Software Development Kit (SDK) for Node.js",
  "main": "dist/src/index.js",
  "types": "dist/src/index.d.ts",
  "repository": "traceloop/openllmetry-js",
  "scripts": {
    "build": "tsc --build tsconfig.json",
    "lint": "eslint . --ext .ts",
    "lint:fix": "eslint . --ext .ts --fix"
  },
  "keywords": [
    "opentelemetry",
    "nodejs",
    "tracing"
  ],
  "author": "Traceloop",
  "license": "Apache-2.0",
  "engines": {
    "node": ">=14"
  },
  "files": [
    "dist/src/**/*.js",
    "dist/src/**/*.js.map",
    "dist/src/**/*.d.ts",
    "doc",
    "LICENSE",
    "README.md"
  ],
  "publishConfig": {
    "access": "public"
  },
  "dependencies": {
    "@opentelemetry/exporter-trace-otlp-proto": "^0.44.0",
    "@opentelemetry/sdk-node": "^0.44.0",
<<<<<<< HEAD
    "@traceloop/instrumentation-llamaindex": "^0.1.0",
    "@traceloop/instrumentation-openai": "^0.1.0",
    "@traceloop/instrumentation-pinecone": "^0.1.0",
=======
    "@traceloop/instrumentation-llamaindex": "^0.2.0",
    "@traceloop/instrumentation-openai": "^0.2.0",
    "@traceloop/instrumentation-vertexai": "^0.2.0",
>>>>>>> a67e5d3f
    "@types/nunjucks": "^3.2.5",
    "fetch-retry": "^5.0.6",
    "nunjucks": "^3.2.4",
    "posthog-node": "^3.1.3",
    "uuid": "^9.0.1"
  },
  "peerDependencies": {
    "@google-cloud/vertexai": "^0.2.1",
    "llamaindex": ">=0.0.40",
    "openai": ">=4.0.0",
    "@pinecone-database/pinecone": "^2.0.1"
  },
  "homepage": "https://github.com/traceloop/openllmetry-js/tree/main/packages/traceloop-sdk",
  "gitHead": "ef1e70d6037f7b5c061056ef2be16e3f55f02ed5",
  "devDependencies": {
    "@types/node": "^20.9.0",
    "@types/uuid": "^9.0.7"
  }
}<|MERGE_RESOLUTION|>--- conflicted
+++ resolved
@@ -34,15 +34,10 @@
   "dependencies": {
     "@opentelemetry/exporter-trace-otlp-proto": "^0.44.0",
     "@opentelemetry/sdk-node": "^0.44.0",
-<<<<<<< HEAD
-    "@traceloop/instrumentation-llamaindex": "^0.1.0",
-    "@traceloop/instrumentation-openai": "^0.1.0",
-    "@traceloop/instrumentation-pinecone": "^0.1.0",
-=======
     "@traceloop/instrumentation-llamaindex": "^0.2.0",
     "@traceloop/instrumentation-openai": "^0.2.0",
     "@traceloop/instrumentation-vertexai": "^0.2.0",
->>>>>>> a67e5d3f
+    "@traceloop/instrumentation-pinecone": "^0.1.0",
     "@types/nunjucks": "^3.2.5",
     "fetch-retry": "^5.0.6",
     "nunjucks": "^3.2.4",
