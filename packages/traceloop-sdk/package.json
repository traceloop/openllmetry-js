--- conflicted
+++ resolved
@@ -48,12 +48,8 @@
     "@traceloop/instrumentation-llamaindex": "^0.8.0",
     "@traceloop/instrumentation-openai": "^0.8.2",
     "@traceloop/instrumentation-pinecone": "^0.8.3",
-<<<<<<< HEAD
     "@traceloop/instrumentation-qdrant": "^0.8.1",
-    "@traceloop/instrumentation-vertexai": "^0.8.0",
-=======
     "@traceloop/instrumentation-vertexai": "^0.8.5",
->>>>>>> 2f01d247
     "@types/nunjucks": "^3.2.5",
     "cross-fetch": "^4.0.0",
     "fetch-retry": "^5.0.6",
