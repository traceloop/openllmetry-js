{
  "name": "@traceloop/node-server-sdk",
  "version": "0.0.15",
  "description": "Traceloop Software Development Kit (SDK) for Node.js",
  "main": "dist/src/index.js",
  "types": "dist/src/index.d.ts",
  "repository": "traceloop/openllmetry-js",
  "scripts": {
    "build": "tsc --build tsconfig.json",
    "lint": "eslint . --ext .ts",
    "lint:fix": "eslint . --ext .ts --fix"
  },
  "keywords": [
    "opentelemetry",
    "nodejs",
    "tracing"
  ],
  "author": "Traceloop",
  "license": "Apache-2.0",
  "engines": {
    "node": ">=14"
  },
  "files": [
    "dist/src/**/*.js",
    "dist/src/**/*.js.map",
    "dist/src/**/*.d.ts",
    "doc",
    "LICENSE",
    "README.md"
  ],
  "publishConfig": {
    "access": "public"
  },
  "dependencies": {
    "@opentelemetry/exporter-trace-otlp-proto": "^0.44.0",
    "@opentelemetry/sdk-node": "^0.44.0",
<<<<<<< HEAD
    "@traceloop/instrumentation-openai": "*",
    "@types/nunjucks": "^3.2.5",
    "fetch-retry": "^5.0.6",
    "nunjucks": "^3.2.4",
=======
    "@traceloop/instrumentation-openai": "^0.0.15",
>>>>>>> 3fb61bfe
    "openai": "^4.12.4"
  },
  "peerDependencies": {
    "openai": ">=4.0.0"
  },
  "homepage": "https://github.com/traceloop/openllmetry-js/tree/main/packages/traceloop-sdk",
  "gitHead": "ef1e70d6037f7b5c061056ef2be16e3f55f02ed5"
}<|MERGE_RESOLUTION|>--- conflicted
+++ resolved
@@ -34,14 +34,10 @@
   "dependencies": {
     "@opentelemetry/exporter-trace-otlp-proto": "^0.44.0",
     "@opentelemetry/sdk-node": "^0.44.0",
-<<<<<<< HEAD
-    "@traceloop/instrumentation-openai": "*",
+    "@traceloop/instrumentation-openai": "^0.0.15",
     "@types/nunjucks": "^3.2.5",
     "fetch-retry": "^5.0.6",
     "nunjucks": "^3.2.4",
-=======
-    "@traceloop/instrumentation-openai": "^0.0.15",
->>>>>>> 3fb61bfe
     "openai": "^4.12.4"
   },
   "peerDependencies": {
