import { SpanExporter } from "@opentelemetry/sdk-trace-base";

import type * as openai from "openai";
import type * as anthropic from "@anthropic-ai/sdk";
import type * as azure from "@azure/openai";
import type * as cohere from "cohere-ai";
import type * as bedrock from "@aws-sdk/client-bedrock-runtime";
import type * as aiplatform from "@google-cloud/aiplatform";
import type * as vertexAI from "@google-cloud/vertexai";
import type * as pinecone from "@pinecone-database/pinecone";
import type * as ChainsModule from "langchain/chains";
import type * as AgentsModule from "langchain/agents";
import type * as ToolsModule from "langchain/tools";
import type * as llamaindex from "llamaindex";

/**
 * Options for initializing the Traceloop SDK.
 */
export interface InitializeOptions {
  /**
   * The app name to be used when reporting traces. Optional.
   * Defaults to the package name.
   */
  appName?: string;

  /**
   * The API Key for sending traces data. Optional.
   * Defaults to the TRACELOOP_API_KEY environment variable.
   */
  apiKey?: string;

  /**
   * The OTLP endpoint for sending traces data. Optional.
   * Defaults to TRACELOOP_BASE_URL environment variable or https://api.traceloop.com/
   */
  baseUrl?: string;

  /**
   * Sends traces and spans without batching, for local developement. Optional.
   * Defaults to false.
   */
  disableBatch?: boolean;

  /**
   * Defines default log level for SDK and all instrumentations. Optional.
   * Defaults to error.
   */
  logLevel?: "debug" | "info" | "warn" | "error";

  /**
   * Whether to enrich metrics with additional data like OpenAI token usage for streaming requests. Optional.
   * Defaults to true.
   */
  shouldEnrichMetrics?: boolean;

  /**
   * Whether to log prompts, completions and embeddings on traces. Optional.
   * Defaults to true.
   */
  traceContent?: boolean;

  /**
   * The OpenTelemetry SpanExporter to be used for sending traces data. Optional.
   * Defaults to the OTLP exporter.
   */
  exporter?: SpanExporter;

  /**
   * Explicitly specify modules to instrument. Optional.
   * This is a workaround specific to Next.js, see https://www.traceloop.com/docs/openllmetry/getting-started-nextjs
   */
  instrumentModules?: {
    openAI?: typeof openai.OpenAI;
    anthropic?: typeof anthropic;
    azureOpenAI?: typeof azure;
    cohere?: typeof cohere;
    bedrock?: typeof bedrock;
    google_vertexai?: typeof vertexAI;
    google_aiplatform?: typeof aiplatform;
    pinecone?: typeof pinecone;
    langchain?: {
      chainsModule?: typeof ChainsModule;
      agentsModule?: typeof AgentsModule;
      toolsModule?: typeof ToolsModule;
    };
<<<<<<< HEAD
    llamaIndex?: any;
    pinecone?: any;
    google_vertexai?: any;
    google_aiplatform?: any;
    bedrock?: any;
    azureOpenAI?: any;
    cohere?: any;
    chromadb?: any;
=======
    llamaIndex?: typeof llamaindex;
>>>>>>> 9ed5378b
  };

  /**
   * Enables sync with Traceloop servers for the prompt registry functionality. Optional.
   * Defaults to TRACELOOP_SYNC_ENABLED environment variable or true if not set.
   */
  traceloopSyncEnabled?: boolean;

  /**
   * Defines the number of retires when fetching prompt data for the registry. Optional.
   * Defaults to TRACELOOP_SYNC_MAX_RETRIES environment variable or 3 if not set.
   */
  traceloopSyncMaxRetries?: number;

  /**
   * Defines the polling interval for the prompt registry. Optional.
   * Defaults to TRACELOOP_SYNC_POLLING_INTERVAL environment variable or 60 if not set.
   */
  traceloopSyncPollingInterval?: number;

  /**
   * Defines the polling interval for the prompt registry. Optional.
   * Defaults to TRACELOOP_SYNC_DEV_POLLING_INTERVAL environment variable or 5 if not set.
   */
  traceloopSyncDevPollingInterval?: number;
}<|MERGE_RESOLUTION|>--- conflicted
+++ resolved
@@ -83,18 +83,8 @@
       agentsModule?: typeof AgentsModule;
       toolsModule?: typeof ToolsModule;
     };
-<<<<<<< HEAD
-    llamaIndex?: any;
-    pinecone?: any;
-    google_vertexai?: any;
-    google_aiplatform?: any;
-    bedrock?: any;
-    azureOpenAI?: any;
-    cohere?: any;
+    llamaIndex?: typeof llamaindex;
     chromadb?: any;
-=======
-    llamaIndex?: typeof llamaindex;
->>>>>>> 9ed5378b
   };
 
   /**
