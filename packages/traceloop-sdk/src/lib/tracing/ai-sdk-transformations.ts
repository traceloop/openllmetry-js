--- conflicted
+++ resolved
@@ -3,9 +3,6 @@
   SpanAttributes,
   TraceloopSpanKindValues,
 } from "@traceloop/ai-semantic-conventions";
-<<<<<<< HEAD
-import { STANDARD_ASSOCIATION_PROPERTIES } from "./associations";
-=======
 import {
   ATTR_GEN_AI_AGENT_NAME,
   ATTR_GEN_AI_COMPLETION,
@@ -27,7 +24,6 @@
   ATTR_GEN_AI_USAGE_INPUT_TOKENS,
   ATTR_GEN_AI_USAGE_OUTPUT_TOKENS,
 } from "@opentelemetry/semantic-conventions/incubating";
->>>>>>> 8e05349a
 
 const AI_GENERATE_TEXT = "ai.generateText";
 const AI_STREAM_TEXT = "ai.streamText";
@@ -98,16 +94,9 @@
 
 const transformResponseText = (attributes: Record<string, any>): void => {
   if (AI_RESPONSE_TEXT in attributes) {
-<<<<<<< HEAD
-    attributes[`${SpanAttributes.ATTR_GEN_AI_COMPLETION}.0.content`] =
-      attributes[AI_RESPONSE_TEXT];
-    attributes[`${SpanAttributes.ATTR_GEN_AI_COMPLETION}.0.role`] =
-      ROLE_ASSISTANT;
-=======
     attributes[`${ATTR_GEN_AI_COMPLETION}.0.content`] =
       attributes[AI_RESPONSE_TEXT];
     attributes[`${ATTR_GEN_AI_COMPLETION}.0.role`] = ROLE_ASSISTANT;
->>>>>>> 8e05349a
 
     const outputMessage = {
       role: ROLE_ASSISTANT,
@@ -118,13 +107,7 @@
         },
       ],
     };
-<<<<<<< HEAD
-    attributes[SpanAttributes.ATTR_GEN_AI_OUTPUT_MESSAGES] = JSON.stringify([
-      outputMessage,
-    ]);
-=======
     attributes[ATTR_GEN_AI_OUTPUT_MESSAGES] = JSON.stringify([outputMessage]);
->>>>>>> 8e05349a
 
     delete attributes[AI_RESPONSE_TEXT];
   }
@@ -132,16 +115,9 @@
 
 const transformResponseObject = (attributes: Record<string, any>): void => {
   if (AI_RESPONSE_OBJECT in attributes) {
-<<<<<<< HEAD
-    attributes[`${SpanAttributes.ATTR_GEN_AI_COMPLETION}.0.content`] =
-      attributes[AI_RESPONSE_OBJECT];
-    attributes[`${SpanAttributes.ATTR_GEN_AI_COMPLETION}.0.role`] =
-      ROLE_ASSISTANT;
-=======
     attributes[`${ATTR_GEN_AI_COMPLETION}.0.content`] =
       attributes[AI_RESPONSE_OBJECT];
     attributes[`${ATTR_GEN_AI_COMPLETION}.0.role`] = ROLE_ASSISTANT;
->>>>>>> 8e05349a
 
     const outputMessage = {
       role: ROLE_ASSISTANT,
@@ -152,13 +128,7 @@
         },
       ],
     };
-<<<<<<< HEAD
-    attributes[SpanAttributes.ATTR_GEN_AI_OUTPUT_MESSAGES] = JSON.stringify([
-      outputMessage,
-    ]);
-=======
     attributes[ATTR_GEN_AI_OUTPUT_MESSAGES] = JSON.stringify([outputMessage]);
->>>>>>> 8e05349a
 
     delete attributes[AI_RESPONSE_OBJECT];
   }
@@ -171,12 +141,7 @@
         attributes[AI_RESPONSE_TOOL_CALLS] as string,
       );
 
-<<<<<<< HEAD
-      attributes[`${SpanAttributes.ATTR_GEN_AI_COMPLETION}.0.role`] =
-        ROLE_ASSISTANT;
-=======
       attributes[`${ATTR_GEN_AI_COMPLETION}.0.role`] = ROLE_ASSISTANT;
->>>>>>> 8e05349a
 
       const toolCallParts: any[] = [];
       toolCalls.forEach((toolCall: any, index: number) => {
@@ -184,14 +149,7 @@
           attributes[`${ATTR_GEN_AI_COMPLETION}.0.tool_calls.${index}.name`] =
             toolCall.toolName;
           attributes[
-<<<<<<< HEAD
-            `${SpanAttributes.ATTR_GEN_AI_COMPLETION}.0.tool_calls.${index}.name`
-          ] = toolCall.toolName;
-          attributes[
-            `${SpanAttributes.ATTR_GEN_AI_COMPLETION}.0.tool_calls.${index}.arguments`
-=======
             `${ATTR_GEN_AI_COMPLETION}.0.tool_calls.${index}.arguments`
->>>>>>> 8e05349a
           ] = toolCall.args;
 
           toolCallParts.push({
@@ -209,15 +167,9 @@
           role: ROLE_ASSISTANT,
           parts: toolCallParts,
         };
-<<<<<<< HEAD
-        attributes[SpanAttributes.ATTR_GEN_AI_OUTPUT_MESSAGES] = JSON.stringify(
-          [outputMessage],
-        );
-=======
         attributes[ATTR_GEN_AI_OUTPUT_MESSAGES] = JSON.stringify([
           outputMessage,
         ]);
->>>>>>> 8e05349a
       }
 
       delete attributes[AI_RESPONSE_TOOL_CALLS];
@@ -343,16 +295,9 @@
 
       messages.forEach((msg: { role: string; content: any }, index: number) => {
         const processedContent = processMessageContent(msg.content);
-<<<<<<< HEAD
-        const contentKey = `${SpanAttributes.ATTR_GEN_AI_PROMPT}.${index}.content`;
-        attributes[contentKey] = processedContent;
-        attributes[`${SpanAttributes.ATTR_GEN_AI_PROMPT}.${index}.role`] =
-          msg.role;
-=======
         const contentKey = `${ATTR_GEN_AI_PROMPT}.${index}.content`;
         attributes[contentKey] = processedContent;
         attributes[`${ATTR_GEN_AI_PROMPT}.${index}.role`] = msg.role;
->>>>>>> 8e05349a
 
         // Add to OpenTelemetry standard gen_ai.input.messages format
         inputMessages.push({
@@ -368,12 +313,7 @@
 
       // Set the OpenTelemetry standard input messages attribute
       if (inputMessages.length > 0) {
-<<<<<<< HEAD
-        attributes[SpanAttributes.ATTR_GEN_AI_INPUT_MESSAGES] =
-          JSON.stringify(inputMessages);
-=======
         attributes[ATTR_GEN_AI_INPUT_MESSAGES] = JSON.stringify(inputMessages);
->>>>>>> 8e05349a
       }
 
       delete attributes[AI_PROMPT_MESSAGES];
@@ -392,16 +332,9 @@
         messages.forEach(
           (msg: { role: string; content: any }, index: number) => {
             const processedContent = processMessageContent(msg.content);
-<<<<<<< HEAD
-            const contentKey = `${SpanAttributes.ATTR_GEN_AI_PROMPT}.${index}.content`;
-            attributes[contentKey] = processedContent;
-            attributes[`${SpanAttributes.ATTR_GEN_AI_PROMPT}.${index}.role`] =
-              msg.role;
-=======
             const contentKey = `${ATTR_GEN_AI_PROMPT}.${index}.content`;
             attributes[contentKey] = processedContent;
             attributes[`${ATTR_GEN_AI_PROMPT}.${index}.role`] = msg.role;
->>>>>>> 8e05349a
 
             inputMessages.push({
               role: msg.role,
@@ -416,24 +349,14 @@
         );
 
         if (inputMessages.length > 0) {
-<<<<<<< HEAD
-          attributes[SpanAttributes.ATTR_GEN_AI_INPUT_MESSAGES] =
-=======
           attributes[ATTR_GEN_AI_INPUT_MESSAGES] =
->>>>>>> 8e05349a
             JSON.stringify(inputMessages);
         }
 
         delete attributes[AI_PROMPT];
       } else if (promptData.prompt && typeof promptData.prompt === "string") {
-<<<<<<< HEAD
-        attributes[`${SpanAttributes.ATTR_GEN_AI_PROMPT}.0.content`] =
-          promptData.prompt;
-        attributes[`${SpanAttributes.ATTR_GEN_AI_PROMPT}.0.role`] = ROLE_USER;
-=======
         attributes[`${ATTR_GEN_AI_PROMPT}.0.content`] = promptData.prompt;
         attributes[`${ATTR_GEN_AI_PROMPT}.0.role`] = ROLE_USER;
->>>>>>> 8e05349a
 
         const inputMessage = {
           role: ROLE_USER,
@@ -444,13 +367,7 @@
             },
           ],
         };
-<<<<<<< HEAD
-        attributes[SpanAttributes.ATTR_GEN_AI_INPUT_MESSAGES] = JSON.stringify([
-          inputMessage,
-        ]);
-=======
         attributes[ATTR_GEN_AI_INPUT_MESSAGES] = JSON.stringify([inputMessage]);
->>>>>>> 8e05349a
 
         delete attributes[AI_PROMPT];
       }
@@ -462,17 +379,10 @@
 
 const transformPromptTokens = (attributes: Record<string, any>): void => {
   if (
-<<<<<<< HEAD
-    !(SpanAttributes.ATTR_GEN_AI_USAGE_INPUT_TOKENS in attributes) &&
-    AI_USAGE_PROMPT_TOKENS in attributes
-  ) {
-    attributes[SpanAttributes.ATTR_GEN_AI_USAGE_INPUT_TOKENS] =
-=======
     !(ATTR_GEN_AI_USAGE_INPUT_TOKENS in attributes) &&
     AI_USAGE_PROMPT_TOKENS in attributes
   ) {
     attributes[ATTR_GEN_AI_USAGE_INPUT_TOKENS] =
->>>>>>> 8e05349a
       attributes[AI_USAGE_PROMPT_TOKENS];
   }
 
@@ -481,17 +391,10 @@
 
 const transformCompletionTokens = (attributes: Record<string, any>): void => {
   if (
-<<<<<<< HEAD
-    !(SpanAttributes.ATTR_GEN_AI_USAGE_OUTPUT_TOKENS in attributes) &&
-    AI_USAGE_COMPLETION_TOKENS in attributes
-  ) {
-    attributes[SpanAttributes.ATTR_GEN_AI_USAGE_OUTPUT_TOKENS] =
-=======
     !(ATTR_GEN_AI_USAGE_OUTPUT_TOKENS in attributes) &&
     AI_USAGE_COMPLETION_TOKENS in attributes
   ) {
     attributes[ATTR_GEN_AI_USAGE_OUTPUT_TOKENS] =
->>>>>>> 8e05349a
       attributes[AI_USAGE_COMPLETION_TOKENS];
   }
 
@@ -548,14 +451,8 @@
 };
 
 const calculateTotalTokens = (attributes: Record<string, any>): void => {
-<<<<<<< HEAD
-  const inputTokens = attributes[SpanAttributes.ATTR_GEN_AI_USAGE_INPUT_TOKENS];
-  const outputTokens =
-    attributes[SpanAttributes.ATTR_GEN_AI_USAGE_OUTPUT_TOKENS];
-=======
   const inputTokens = attributes[ATTR_GEN_AI_USAGE_INPUT_TOKENS];
   const outputTokens = attributes[ATTR_GEN_AI_USAGE_OUTPUT_TOKENS];
->>>>>>> 8e05349a
 
   if (inputTokens && outputTokens) {
     attributes[`${SpanAttributes.LLM_USAGE_TOTAL_TOKENS}`] =
@@ -567,22 +464,14 @@
   if (AI_MODEL_PROVIDER in attributes) {
     const vendor = attributes[AI_MODEL_PROVIDER];
 
+    // Find matching vendor prefix in mapping
     let mappedVendor = null;
     let providerName = vendor;
     if (typeof vendor === "string" && vendor.length > 0) {
-<<<<<<< HEAD
-      const providerName = vendor.split(".")[0];
-
-      // Set the standard gen_ai.provider.name attribute with lowercase provider name
-      attributes[SpanAttributes.ATTR_GEN_AI_PROVIDER_NAME] = providerName;
-
-      // Find the mapped vendor for backward compatibility with deprecated gen_ai.system
-=======
       // Extract provider name (part before first dot, or entire string if no dot)
       const dotIndex = vendor.indexOf(".");
       providerName = dotIndex > 0 ? vendor.substring(0, dotIndex) : vendor;
 
->>>>>>> 8e05349a
       for (const prefix of Object.keys(VENDOR_MAPPING)) {
         if (vendor.startsWith(prefix)) {
           mappedVendor = VENDOR_MAPPING[prefix];
@@ -590,15 +479,8 @@
         }
       }
 
-<<<<<<< HEAD
-      // Set deprecated gen_ai.system attribute for backward compatibility
-      if (mappedVendor) {
-        attributes[SpanAttributes.ATTR_GEN_AI_SYSTEM] = mappedVendor;
-      }
-=======
       attributes[ATTR_GEN_AI_SYSTEM] = mappedVendor || vendor;
       attributes[ATTR_GEN_AI_PROVIDER_NAME] = providerName;
->>>>>>> 8e05349a
     }
 
     delete attributes[AI_MODEL_PROVIDER];
@@ -624,23 +506,14 @@
   }
 
   if (operationName) {
-<<<<<<< HEAD
-    attributes[SpanAttributes.ATTR_GEN_AI_OPERATION_NAME] = operationName;
-=======
     attributes[ATTR_GEN_AI_OPERATION_NAME] = operationName;
->>>>>>> 8e05349a
   }
 };
 
 const transformModelId = (attributes: Record<string, any>): void => {
   const AI_MODEL_ID = "ai.model.id";
   if (AI_MODEL_ID in attributes) {
-<<<<<<< HEAD
-    attributes[SpanAttributes.ATTR_GEN_AI_REQUEST_MODEL] =
-      attributes[AI_MODEL_ID];
-=======
     attributes[ATTR_GEN_AI_REQUEST_MODEL] = attributes[AI_MODEL_ID];
->>>>>>> 8e05349a
     delete attributes[AI_MODEL_ID];
   }
 };
@@ -649,58 +522,34 @@
   const AI_RESPONSE_FINISH_REASON = "ai.response.finishReason";
   if (AI_RESPONSE_FINISH_REASON in attributes) {
     const finishReason = attributes[AI_RESPONSE_FINISH_REASON];
-<<<<<<< HEAD
-    attributes[SpanAttributes.ATTR_GEN_AI_RESPONSE_FINISH_REASONS] =
-      Array.isArray(finishReason) ? finishReason : [finishReason];
-=======
     attributes[ATTR_GEN_AI_RESPONSE_FINISH_REASONS] = Array.isArray(
       finishReason,
     )
       ? finishReason
       : [finishReason];
->>>>>>> 8e05349a
     delete attributes[AI_RESPONSE_FINISH_REASON];
   }
 };
 
 const transformToolCallAttributes = (attributes: Record<string, any>): void => {
   if ("ai.toolCall.name" in attributes) {
-<<<<<<< HEAD
-    attributes[SpanAttributes.ATTR_GEN_AI_TOOL_NAME] =
-      attributes["ai.toolCall.name"];
-=======
     attributes[ATTR_GEN_AI_TOOL_NAME] = attributes["ai.toolCall.name"];
->>>>>>> 8e05349a
     // Keep ai.toolCall.name for now, will be deleted in transformToolCalls
   }
 
   if ("ai.toolCall.id" in attributes) {
-<<<<<<< HEAD
-    attributes[SpanAttributes.ATTR_GEN_AI_TOOL_CALL_ID] =
-      attributes["ai.toolCall.id"];
-=======
     attributes[ATTR_GEN_AI_TOOL_CALL_ID] = attributes["ai.toolCall.id"];
->>>>>>> 8e05349a
     delete attributes["ai.toolCall.id"];
   }
 
   if ("ai.toolCall.args" in attributes) {
-<<<<<<< HEAD
-    attributes[SpanAttributes.ATTR_GEN_AI_TOOL_CALL_ARGUMENTS] =
-=======
     attributes[ATTR_GEN_AI_TOOL_CALL_ARGUMENTS] =
->>>>>>> 8e05349a
       attributes["ai.toolCall.args"];
     // Don't delete yet - transformToolCalls will handle entity input/output
   }
 
   if ("ai.toolCall.result" in attributes) {
-<<<<<<< HEAD
-    attributes[SpanAttributes.ATTR_GEN_AI_TOOL_CALL_RESULT] =
-      attributes["ai.toolCall.result"];
-=======
     attributes[ATTR_GEN_AI_TOOL_CALL_RESULT] = attributes["ai.toolCall.result"];
->>>>>>> 8e05349a
     // Don't delete yet - transformToolCalls will handle entity input/output
   }
 };
@@ -710,15 +559,9 @@
   const sessionId = attributes["ai.telemetry.metadata.sessionId"];
 
   if (conversationId) {
-<<<<<<< HEAD
-    attributes[SpanAttributes.ATTR_GEN_AI_CONVERSATION_ID] = conversationId;
-  } else if (sessionId) {
-    attributes[SpanAttributes.ATTR_GEN_AI_CONVERSATION_ID] = sessionId;
-=======
     attributes[ATTR_GEN_AI_CONVERSATION_ID] = conversationId;
   } else if (sessionId) {
     attributes[ATTR_GEN_AI_CONVERSATION_ID] = sessionId;
->>>>>>> 8e05349a
   }
 };
 
@@ -727,22 +570,12 @@
   const AI_RESPONSE_ID = "ai.response.id";
 
   if (AI_RESPONSE_MODEL in attributes) {
-<<<<<<< HEAD
-    attributes[SpanAttributes.ATTR_GEN_AI_RESPONSE_MODEL] =
-      attributes[AI_RESPONSE_MODEL];
-=======
     attributes[ATTR_GEN_AI_RESPONSE_MODEL] = attributes[AI_RESPONSE_MODEL];
->>>>>>> 8e05349a
     delete attributes[AI_RESPONSE_MODEL];
   }
 
   if (AI_RESPONSE_ID in attributes) {
-<<<<<<< HEAD
-    attributes[SpanAttributes.ATTR_GEN_AI_RESPONSE_ID] =
-      attributes[AI_RESPONSE_ID];
-=======
     attributes[ATTR_GEN_AI_RESPONSE_ID] = attributes[AI_RESPONSE_ID];
->>>>>>> 8e05349a
     delete attributes[AI_RESPONSE_ID];
   }
 };
@@ -769,21 +602,16 @@
         const stringValue = typeof value === "string" ? value : String(value);
         metadataAttributes[metadataKey] = stringValue;
 
-        // Standard properties are set directly, custom properties get prefix
-        const attributeKey = STANDARD_ASSOCIATION_PROPERTIES.has(metadataKey)
-          ? metadataKey
-          : `${SpanAttributes.TRACELOOP_ASSOCIATION_PROPERTIES}.${metadataKey}`;
-        attributes[attributeKey] = stringValue;
+        // Also set as traceloop association property attribute
+        attributes[
+          `${SpanAttributes.TRACELOOP_ASSOCIATION_PROPERTIES}.${metadataKey}`
+        ] = stringValue;
       }
     }
   }
 
   if (agentName) {
-<<<<<<< HEAD
-    attributes[SpanAttributes.ATTR_GEN_AI_AGENT_NAME] = agentName;
-=======
     attributes[ATTR_GEN_AI_AGENT_NAME] = agentName;
->>>>>>> 8e05349a
 
     const topLevelSpanNames = [
       AI_GENERATE_TEXT,
@@ -801,15 +629,8 @@
         TraceloopSpanKindValues.AGENT;
       attributes[SpanAttributes.TRACELOOP_ENTITY_NAME] = agentName;
 
-<<<<<<< HEAD
-      const inputMessages =
-        attributes[SpanAttributes.ATTR_GEN_AI_INPUT_MESSAGES];
-      const outputMessages =
-        attributes[SpanAttributes.ATTR_GEN_AI_OUTPUT_MESSAGES];
-=======
       const inputMessages = attributes[ATTR_GEN_AI_INPUT_MESSAGES];
       const outputMessages = attributes[ATTR_GEN_AI_OUTPUT_MESSAGES];
->>>>>>> 8e05349a
       const toolArgs = attributes["ai.toolCall.args"];
       const toolResult = attributes["ai.toolCall.result"];
 
