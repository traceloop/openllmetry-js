--- conflicted
+++ resolved
@@ -102,14 +102,7 @@
         // Set agent name on all spans when there's an active agent context
         const agentName = entityContext.getValue(AGENT_NAME_KEY);
         if (agentName) {
-<<<<<<< HEAD
-          span.setAttribute(
-            SpanAttributes.ATTR_GEN_AI_AGENT_NAME,
-            agentName as string,
-          );
-=======
           span.setAttribute(ATTR_GEN_AI_AGENT_NAME, agentName as string);
->>>>>>> 8e05349a
         }
 
         if (version) {
