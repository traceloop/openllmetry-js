--- conflicted
+++ resolved
@@ -14,14 +14,10 @@
 import { Telemetry } from "../telemetry/telemetry";
 import { TraceloopSampler } from "./sampler";
 import { _configuration } from "../configuration";
-<<<<<<< HEAD
 import {
   AIInstrumentation,
   SpanAttributes,
 } from "@traceloop/ai-semantic-conventions";
-=======
-import { AIInstrumentation } from "@traceloop/ai-semantic-conventions";
->>>>>>> 4fd19b7c
 
 let _sdk: NodeSDK;
 let _spanProcessor: SimpleSpanProcessor | BatchSpanProcessor;
@@ -32,10 +28,7 @@
 let vertexaiInstrumentation: AIInstrumentation | undefined;
 let aiplatformInstrumentation: AIInstrumentation | undefined;
 let bedrockInstrumentation: AIInstrumentation | undefined;
-<<<<<<< HEAD
 let cohereInstrumentation: AIInstrumentation | undefined;
-=======
->>>>>>> 4fd19b7c
 
 const instrumentations: Instrumentation[] = [];
 
@@ -47,72 +40,6 @@
     return false;
   }
 };
-<<<<<<< HEAD
-
-export const initInstrumentations = async () => {
-  if (hasModule("openai")) {
-    const {
-      OpenAIInstrumentation,
-    } = require("@traceloop/instrumentation-openai");
-    const instrumentation = new OpenAIInstrumentation();
-    instrumentations.push(instrumentation as unknown as Instrumentation);
-    openAIInstrumentation = instrumentation;
-  }
-
-  if (hasModule("@azure/openai")) {
-    const {
-      AzureOpenAIInstrumentation,
-    } = require("@traceloop/instrumentation-azure");
-    const instrumentation = new AzureOpenAIInstrumentation();
-    instrumentations.push(instrumentation as unknown as Instrumentation);
-    azureOpenAIInstrumentation = instrumentation;
-  }
-
-  if (hasModule("llamaindex")) {
-    const {
-      LlamaIndexInstrumentation,
-    } = require("@traceloop/instrumentation-llamaindex");
-    const instrumentation = new LlamaIndexInstrumentation();
-    instrumentations.push(instrumentation as unknown as Instrumentation);
-    llamaIndexInstrumentation = instrumentation;
-  }
-
-  if (hasModule("@pinecone-database/pinecone")) {
-    const {
-      PineconeInstrumentation,
-    } = require("@traceloop/instrumentation-pinecone");
-    const instrumentation = new PineconeInstrumentation();
-    instrumentations.push(instrumentation as unknown as Instrumentation);
-    pineconeInstrumentation = instrumentation;
-  }
-
-  if (hasModule("@google-cloud/vertexai")) {
-    const {
-      VertexAIInstrumentation,
-    } = require("@traceloop/instrumentation-vertexai");
-    const instrumentation = new VertexAIInstrumentation();
-    instrumentations.push(instrumentation as unknown as Instrumentation);
-    vertexaiInstrumentation = instrumentation;
-  }
-
-  if (hasModule("@google-cloud/aiplatform")) {
-    const {
-      AIPlatformInstrumentation,
-    } = require("@traceloop/instrumentation-vertexai");
-    const instrumentation = new AIPlatformInstrumentation();
-    instrumentations.push(instrumentation as unknown as Instrumentation);
-    aiplatformInstrumentation = instrumentation;
-  }
-
-  if (hasModule("langchain")) {
-    const {
-      LangChainInstrumentation,
-    } = require("@traceloop/instrumentation-langchain");
-    const instrumentation = new LangChainInstrumentation();
-    instrumentations.push(instrumentation as unknown as Instrumentation);
-  }
-
-=======
 
 export const initInstrumentations = () => {
   if (hasModule("openai")) {
@@ -177,14 +104,12 @@
     instrumentations.push(instrumentation as Instrumentation);
   }
 
->>>>>>> 4fd19b7c
   if (hasModule("@aws-sdk/client-bedrock-runtime")) {
     const {
       BedrockInstrumentation,
     } = require("@traceloop/instrumentation-bedrock");
     const instrumentation = new BedrockInstrumentation();
-<<<<<<< HEAD
-    instrumentations.push(instrumentation as unknown as Instrumentation);
+    instrumentations.push(instrumentation as Instrumentation);
     bedrockInstrumentation = instrumentation;
   }
 
@@ -195,10 +120,6 @@
     const instrumentation = new CohereInstrumentation();
     instrumentations.push(instrumentation as Instrumentation);
     cohereInstrumentation = instrumentation;
-=======
-    instrumentations.push(instrumentation as Instrumentation);
-    bedrockInstrumentation = instrumentation;
->>>>>>> 4fd19b7c
   }
 };
 
@@ -229,12 +150,9 @@
     bedrockInstrumentation?.setConfig({
       traceContent: false,
     });
-<<<<<<< HEAD
     cohereInstrumentation?.setConfig({
       traceContent: false,
     });
-=======
->>>>>>> 4fd19b7c
   }
 
   const traceExporter =
@@ -334,21 +252,12 @@
       options.instrumentModules.azureOpenAI,
     );
   }
-<<<<<<< HEAD
 
   if (options.instrumentModules?.cohere) {
     (cohereInstrumentation as AIInstrumentation).manuallyInstrument(
       options.instrumentModules.cohere,
     );
   }
-
-  if (options.instrumentModules?.azureOpenAI) {
-    (azureOpenAIInstrumentation as AIInstrumentation).manuallyInstrument(
-      options.instrumentModules.azureOpenAI,
-    );
-  }
-=======
->>>>>>> 4fd19b7c
 };
 
 export const shouldSendTraces = () => {
