--- conflicted
+++ resolved
@@ -11,14 +11,11 @@
 import { InitializeOptions } from "../interfaces";
 import { OpenAIInstrumentation } from "@traceloop/instrumentation-openai";
 import { LlamaIndexInstrumentation } from "@traceloop/instrumentation-llamaindex";
-<<<<<<< HEAD
 import { PineconeInstrumentation } from "@traceloop/instrumentation-pinecone";
-=======
 import {
   VertexAIInstrumentation,
   AIPlatformInstrumentation,
 } from "@traceloop/instrumentation-vertexai";
->>>>>>> a67e5d3f
 import { SpanAttributes } from "@traceloop/ai-semantic-conventions";
 import { ASSOCATION_PROPERTIES_KEY, WORKFLOW_NAME_KEY } from "./tracing";
 import { Telemetry } from "../telemetry/telemetry";
@@ -29,13 +26,10 @@
 let _spanProcessor: SimpleSpanProcessor | BatchSpanProcessor;
 let openAIInstrumentation: OpenAIInstrumentation;
 let llamaIndexInstrumentation: LlamaIndexInstrumentation;
-<<<<<<< HEAD
 let pineconeInstrumentation: PineconeInstrumentation;
-=======
 let vertexaiInstrumentation: VertexAIInstrumentation;
 let aiplatformInstrumentation: AIPlatformInstrumentation;
 
->>>>>>> a67e5d3f
 const instrumentations: Instrumentation[] = [];
 
 export const initInstrumentations = () => {
@@ -45,16 +39,14 @@
   llamaIndexInstrumentation = new LlamaIndexInstrumentation();
   instrumentations.push(llamaIndexInstrumentation);
 
-<<<<<<< HEAD
   pineconeInstrumentation = new PineconeInstrumentation();
   instrumentations.push(pineconeInstrumentation);
-=======
+
   vertexaiInstrumentation = new VertexAIInstrumentation();
   instrumentations.push(vertexaiInstrumentation);
 
   aiplatformInstrumentation = new AIPlatformInstrumentation();
   instrumentations.push(aiplatformInstrumentation);
->>>>>>> a67e5d3f
 };
 
 /**
@@ -136,11 +128,9 @@
       options.instrumentModules.llamaIndex,
     );
   }
-<<<<<<< HEAD
   if (options.instrumentModules?.pinecone) {
     pineconeInstrumentation.manuallyInstrument(
       options.instrumentModules.pinecone,
-=======
   if (options.instrumentModules?.google_vertexai) {
     vertexaiInstrumentation.manuallyInstrument(
       options.instrumentModules.google_vertexai,
@@ -150,7 +140,6 @@
   if (options.instrumentModules?.google_aiplatform) {
     aiplatformInstrumentation.manuallyInstrument(
       options.instrumentModules.google_aiplatform,
->>>>>>> a67e5d3f
     );
   }
 };
