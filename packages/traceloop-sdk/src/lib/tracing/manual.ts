import { Span, context, trace } from "@opentelemetry/api";
import { getTracer, AGENT_NAME_KEY } from "./tracing";
import {
  Events,
  EventAttributes,
  SpanAttributes,
} from "@traceloop/ai-semantic-conventions";
import {
  ATTR_GEN_AI_AGENT_NAME,
  ATTR_GEN_AI_COMPLETION,
  ATTR_GEN_AI_PROMPT,
  ATTR_GEN_AI_REQUEST_MODEL,
  ATTR_GEN_AI_RESPONSE_MODEL,
  ATTR_GEN_AI_USAGE_INPUT_TOKENS,
  ATTR_GEN_AI_USAGE_OUTPUT_TOKENS,
} from "@opentelemetry/semantic-conventions/incubating";
import { shouldSendTraces } from ".";

type VectorDBCallConfig = {
  vendor: string;
  type: "query" | "upsert" | "delete";
};

type LLMCallConfig = {
  vendor: string;
  type: "chat" | "completion";
};

export class VectorSpan {
  private span: Span;

  constructor(span: Span) {
    this.span = span;
  }

  reportQuery({ queryVector }: { queryVector: number[] }) {
    if (!shouldSendTraces()) {
      this.span.addEvent(Events.DB_QUERY_EMBEDDINGS);
    }

    this.span.addEvent(Events.DB_QUERY_EMBEDDINGS, {
      [EventAttributes.DB_QUERY_EMBEDDINGS_VECTOR]: JSON.stringify(queryVector),
    });
  }

  reportResults({
    results,
  }: {
    results: {
      ids?: string;
      scores?: number;
      distances?: number;
      metadata?: Record<string, unknown>;
      vectors?: number[];
      documents?: string;
    }[];
  }) {
    for (let i = 0; i < results.length; i++) {
      this.span.addEvent(Events.DB_QUERY_RESULT, {
        [EventAttributes.DB_QUERY_RESULT_ID]: results[i].ids,
        [EventAttributes.DB_QUERY_RESULT_SCORE]: results[i].scores,
        [EventAttributes.DB_QUERY_RESULT_DISTANCE]: results[i].distances,
        [EventAttributes.DB_QUERY_RESULT_METADATA]: JSON.stringify(
          results[i].metadata,
        ),
        [EventAttributes.DB_QUERY_RESULT_VECTOR]: results[i].vectors,
        [EventAttributes.DB_QUERY_RESULT_DOCUMENT]: results[i].documents,
      });
    }
  }
}

export class LLMSpan {
  private span: Span;

  constructor(span: Span) {
    this.span = span;
  }

  reportRequest({
    model,
    messages,
  }: {
    model: string;
    messages: {
      role: string;
      content?: string | unknown;
    }[];
  }) {
    this.span.setAttributes({
<<<<<<< HEAD
      [SpanAttributes.ATTR_GEN_AI_REQUEST_MODEL]: model,
=======
      [ATTR_GEN_AI_REQUEST_MODEL]: model,
>>>>>>> 8e05349a
    });

    messages.forEach((message, index) => {
      this.span.setAttributes({
<<<<<<< HEAD
        [`${SpanAttributes.ATTR_GEN_AI_PROMPT}.${index}.role`]: message.role,
        [`${SpanAttributes.ATTR_GEN_AI_PROMPT}.${index}.content`]:
=======
        [`${ATTR_GEN_AI_PROMPT}.${index}.role`]: message.role,
        [`${ATTR_GEN_AI_PROMPT}.${index}.content`]:
>>>>>>> 8e05349a
          typeof message.content === "string"
            ? message.content
            : JSON.stringify(message.content),
      });
    });
  }

  reportResponse({
    model,
    usage,
    completions,
  }: {
    model: string;
    usage?: {
      prompt_tokens: number;
      completion_tokens: number;
      total_tokens: number;
    };
    completions?: {
      finish_reason: string;
      message: {
        role: "system" | "user" | "assistant";
        content: string | null;
      };
    }[];
  }) {
<<<<<<< HEAD
    this.span.setAttribute(SpanAttributes.ATTR_GEN_AI_RESPONSE_MODEL, model);

    if (usage) {
      this.span.setAttributes({
        [SpanAttributes.ATTR_GEN_AI_USAGE_INPUT_TOKENS]: usage.prompt_tokens,
        [SpanAttributes.ATTR_GEN_AI_USAGE_OUTPUT_TOKENS]:
          usage.completion_tokens,
=======
    this.span.setAttribute(ATTR_GEN_AI_RESPONSE_MODEL, model);

    if (usage) {
      this.span.setAttributes({
        [ATTR_GEN_AI_USAGE_INPUT_TOKENS]: usage.prompt_tokens,
        [ATTR_GEN_AI_USAGE_OUTPUT_TOKENS]: usage.completion_tokens,
>>>>>>> 8e05349a
        [SpanAttributes.LLM_USAGE_TOTAL_TOKENS]: usage.total_tokens,
      });
    }

    completions?.forEach((completion, index) => {
      this.span.setAttributes({
<<<<<<< HEAD
        [`${SpanAttributes.ATTR_GEN_AI_COMPLETION}.${index}.finish_reason`]:
          completion.finish_reason,
        [`${SpanAttributes.ATTR_GEN_AI_COMPLETION}.${index}.role`]:
          completion.message.role,
        [`${SpanAttributes.ATTR_GEN_AI_COMPLETION}.${index}.content`]:
=======
        [`${ATTR_GEN_AI_COMPLETION}.${index}.finish_reason`]:
          completion.finish_reason,
        [`${ATTR_GEN_AI_COMPLETION}.${index}.role`]: completion.message.role,
        [`${ATTR_GEN_AI_COMPLETION}.${index}.content`]:
>>>>>>> 8e05349a
          completion.message.content || "",
      });
    });
  }
}

export function withVectorDBCall<
  F extends ({ span }: { span: VectorSpan }) => ReturnType<F>,
>({ vendor, type }: VectorDBCallConfig, fn: F, thisArg?: ThisParameterType<F>) {
  const entityContext = context.active();

  return getTracer().startActiveSpan(
    `${vendor}.${type}`,
    { [SpanAttributes.LLM_REQUEST_TYPE]: type },
    entityContext,
    (span: Span) => {
      // Set agent name if there's an active agent context
      const agentName = entityContext.getValue(AGENT_NAME_KEY);
      if (agentName) {
<<<<<<< HEAD
        span.setAttribute(
          SpanAttributes.ATTR_GEN_AI_AGENT_NAME,
          agentName as string,
        );
=======
        span.setAttribute(ATTR_GEN_AI_AGENT_NAME, agentName as string);
>>>>>>> 8e05349a
      }

      const res = fn.apply(thisArg, [{ span: new VectorSpan(span) }]);
      if (res instanceof Promise) {
        return res.then((resolvedRes) => {
          span.end();
          return resolvedRes;
        });
      }

      span.end();
      return res;
    },
  );
}

export function withLLMCall<
  F extends ({ span }: { span: LLMSpan }) => ReturnType<F>,
>({ vendor, type }: LLMCallConfig, fn: F, thisArg?: ThisParameterType<F>) {
  const currentContext = context.active();
  const span = getTracer().startSpan(`${vendor}.${type}`, {}, currentContext);
  span.setAttribute(SpanAttributes.LLM_REQUEST_TYPE, type);

  // Set agent name if there's an active agent context
  const agentName = currentContext.getValue(AGENT_NAME_KEY);
  if (agentName) {
<<<<<<< HEAD
    span.setAttribute(
      SpanAttributes.ATTR_GEN_AI_AGENT_NAME,
      agentName as string,
    );
=======
    span.setAttribute(ATTR_GEN_AI_AGENT_NAME, agentName as string);
>>>>>>> 8e05349a
  }

  trace.setSpan(currentContext, span);

  const res = fn.apply(thisArg, [{ span: new LLMSpan(span) }]);
  if (res instanceof Promise) {
    return res.then((resolvedRes) => {
      span.end();
      return resolvedRes;
    });
  }

  span.end();
  return res;
}<|MERGE_RESOLUTION|>--- conflicted
+++ resolved
@@ -88,22 +88,13 @@
     }[];
   }) {
     this.span.setAttributes({
-<<<<<<< HEAD
-      [SpanAttributes.ATTR_GEN_AI_REQUEST_MODEL]: model,
-=======
       [ATTR_GEN_AI_REQUEST_MODEL]: model,
->>>>>>> 8e05349a
     });
 
     messages.forEach((message, index) => {
       this.span.setAttributes({
-<<<<<<< HEAD
-        [`${SpanAttributes.ATTR_GEN_AI_PROMPT}.${index}.role`]: message.role,
-        [`${SpanAttributes.ATTR_GEN_AI_PROMPT}.${index}.content`]:
-=======
         [`${ATTR_GEN_AI_PROMPT}.${index}.role`]: message.role,
         [`${ATTR_GEN_AI_PROMPT}.${index}.content`]:
->>>>>>> 8e05349a
           typeof message.content === "string"
             ? message.content
             : JSON.stringify(message.content),
@@ -130,40 +121,22 @@
       };
     }[];
   }) {
-<<<<<<< HEAD
-    this.span.setAttribute(SpanAttributes.ATTR_GEN_AI_RESPONSE_MODEL, model);
-
-    if (usage) {
-      this.span.setAttributes({
-        [SpanAttributes.ATTR_GEN_AI_USAGE_INPUT_TOKENS]: usage.prompt_tokens,
-        [SpanAttributes.ATTR_GEN_AI_USAGE_OUTPUT_TOKENS]:
-          usage.completion_tokens,
-=======
     this.span.setAttribute(ATTR_GEN_AI_RESPONSE_MODEL, model);
 
     if (usage) {
       this.span.setAttributes({
         [ATTR_GEN_AI_USAGE_INPUT_TOKENS]: usage.prompt_tokens,
         [ATTR_GEN_AI_USAGE_OUTPUT_TOKENS]: usage.completion_tokens,
->>>>>>> 8e05349a
         [SpanAttributes.LLM_USAGE_TOTAL_TOKENS]: usage.total_tokens,
       });
     }
 
     completions?.forEach((completion, index) => {
       this.span.setAttributes({
-<<<<<<< HEAD
-        [`${SpanAttributes.ATTR_GEN_AI_COMPLETION}.${index}.finish_reason`]:
-          completion.finish_reason,
-        [`${SpanAttributes.ATTR_GEN_AI_COMPLETION}.${index}.role`]:
-          completion.message.role,
-        [`${SpanAttributes.ATTR_GEN_AI_COMPLETION}.${index}.content`]:
-=======
         [`${ATTR_GEN_AI_COMPLETION}.${index}.finish_reason`]:
           completion.finish_reason,
         [`${ATTR_GEN_AI_COMPLETION}.${index}.role`]: completion.message.role,
         [`${ATTR_GEN_AI_COMPLETION}.${index}.content`]:
->>>>>>> 8e05349a
           completion.message.content || "",
       });
     });
@@ -183,14 +156,7 @@
       // Set agent name if there's an active agent context
       const agentName = entityContext.getValue(AGENT_NAME_KEY);
       if (agentName) {
-<<<<<<< HEAD
-        span.setAttribute(
-          SpanAttributes.ATTR_GEN_AI_AGENT_NAME,
-          agentName as string,
-        );
-=======
         span.setAttribute(ATTR_GEN_AI_AGENT_NAME, agentName as string);
->>>>>>> 8e05349a
       }
 
       const res = fn.apply(thisArg, [{ span: new VectorSpan(span) }]);
@@ -217,14 +183,7 @@
   // Set agent name if there's an active agent context
   const agentName = currentContext.getValue(AGENT_NAME_KEY);
   if (agentName) {
-<<<<<<< HEAD
-    span.setAttribute(
-      SpanAttributes.ATTR_GEN_AI_AGENT_NAME,
-      agentName as string,
-    );
-=======
     span.setAttribute(ATTR_GEN_AI_AGENT_NAME, agentName as string);
->>>>>>> 8e05349a
   }
 
   trace.setSpan(currentContext, span);
