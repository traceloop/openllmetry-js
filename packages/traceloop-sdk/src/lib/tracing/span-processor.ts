--- conflicted
+++ resolved
@@ -192,16 +192,9 @@
   }
 
   if (agentName) {
-<<<<<<< HEAD
-    span.setAttribute(
-      ATTR_GEN_AI_AGENT_NAME,
-      agentName as string,
-    );
-=======
-    span.setAttribute(SpanAttributes.GEN_AI_AGENT_NAME, agentName);
+    span.setAttribute(ATTR_GEN_AI_AGENT_NAME, agentName);
     const spanId = span.spanContext().spanId;
     spanAgentNames.set(spanId, { agentName, timestamp: Date.now() });
->>>>>>> 0d3f3d87
   }
 
   const associationProperties = context
@@ -279,15 +272,9 @@
 
     transformAiSdkSpanAttributes(span);
 
-<<<<<<< HEAD
-    // Handle agent name propagation for AI SDK spans
-    const traceId = span.spanContext().traceId;
-    const agentName = span.attributes[ATTR_GEN_AI_AGENT_NAME];
-=======
     const spanId = span.spanContext().spanId;
     const parentSpanId = span.parentSpanContext?.spanId;
-    let agentName = span.attributes[SpanAttributes.GEN_AI_AGENT_NAME];
->>>>>>> 0d3f3d87
+    let agentName = span.attributes[ATTR_GEN_AI_AGENT_NAME];
 
     if (agentName && typeof agentName === "string") {
       spanAgentNames.set(spanId, {
@@ -300,23 +287,11 @@
       spanAgentNames.has(parentSpanId)
     ) {
       agentName = spanAgentNames.get(parentSpanId)!.agentName;
-      span.attributes[SpanAttributes.GEN_AI_AGENT_NAME] = agentName;
+      span.attributes[ATTR_GEN_AI_AGENT_NAME] = agentName;
       spanAgentNames.set(spanId, {
         agentName,
         timestamp: Date.now(),
       });
-<<<<<<< HEAD
-    } else if (!agentName && traceAgentNames.has(traceId)) {
-      // This span doesn't have agent name but trace does - propagate it
-      span.attributes[ATTR_GEN_AI_AGENT_NAME] =
-        traceAgentNames.get(traceId)!.agentName;
-    }
-
-    // Clean up trace agent name when root span ends
-    if (isRootSpan(span) && traceAgentNames.has(traceId)) {
-      traceAgentNames.delete(traceId);
-=======
->>>>>>> 0d3f3d87
     }
 
     if (Math.random() < 0.01) {
