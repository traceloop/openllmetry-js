--- conflicted
+++ resolved
@@ -163,11 +163,7 @@
 
     // Verify root span has agent attributes
     assert.strictEqual(
-<<<<<<< HEAD
-      rootSpan.attributes[SpanAttributes.ATTR_GEN_AI_AGENT_NAME],
-=======
       rootSpan.attributes[ATTR_GEN_AI_AGENT_NAME],
->>>>>>> 8e05349a
       "test_calculator_agent",
       "Root span should have agent name",
     );
@@ -205,11 +201,7 @@
     // Verify tool call span inherits agent name
     if (toolSpan) {
       assert.strictEqual(
-<<<<<<< HEAD
-        toolSpan.attributes[SpanAttributes.ATTR_GEN_AI_AGENT_NAME],
-=======
         toolSpan.attributes[ATTR_GEN_AI_AGENT_NAME],
->>>>>>> 8e05349a
         "test_calculator_agent",
         "Tool span should inherit agent name from parent",
       );
@@ -227,11 +219,7 @@
     // Verify child LLM span inherits agent name
     if (childLLMSpan) {
       assert.strictEqual(
-<<<<<<< HEAD
-        childLLMSpan.attributes[SpanAttributes.ATTR_GEN_AI_AGENT_NAME],
-=======
         childLLMSpan.attributes[ATTR_GEN_AI_AGENT_NAME],
->>>>>>> 8e05349a
         "test_calculator_agent",
         "Child LLM span should inherit agent name from parent",
       );
@@ -319,11 +307,7 @@
 
     // Verify root span does NOT have agent attributes
     assert.strictEqual(
-<<<<<<< HEAD
-      rootSpan.attributes[SpanAttributes.ATTR_GEN_AI_AGENT_NAME],
-=======
       rootSpan.attributes[ATTR_GEN_AI_AGENT_NAME],
->>>>>>> 8e05349a
       undefined,
       "Root span should not have agent name when no agent metadata",
     );
@@ -378,11 +362,7 @@
 
     // Verify root span has agent attributes
     assert.strictEqual(
-<<<<<<< HEAD
-      rootSpan.attributes[SpanAttributes.ATTR_GEN_AI_AGENT_NAME],
-=======
       rootSpan.attributes[ATTR_GEN_AI_AGENT_NAME],
->>>>>>> 8e05349a
       "profile_generator_agent",
       "Root span should have agent name",
     );
@@ -441,11 +421,7 @@
 
     // Verify root span has agent attributes
     assert.strictEqual(
-<<<<<<< HEAD
-      rootSpan.attributes[SpanAttributes.ATTR_GEN_AI_AGENT_NAME],
-=======
       rootSpan.attributes[ATTR_GEN_AI_AGENT_NAME],
->>>>>>> 8e05349a
       "poetry_agent",
       "Root span should have agent name",
     );
