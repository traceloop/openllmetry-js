--- conflicted
+++ resolved
@@ -125,21 +125,13 @@
 
     // Verify vendor
     assert.strictEqual(
-<<<<<<< HEAD
-      generateTextSpan.attributes[SpanAttributes.ATTR_GEN_AI_SYSTEM],
-=======
       generateTextSpan.attributes[ATTR_GEN_AI_SYSTEM],
->>>>>>> 8e05349a
       "OpenAI",
     );
 
     // Verify model information
     assert.strictEqual(
-<<<<<<< HEAD
-      generateTextSpan.attributes[SpanAttributes.ATTR_GEN_AI_REQUEST_MODEL],
-=======
       generateTextSpan.attributes[ATTR_GEN_AI_REQUEST_MODEL],
->>>>>>> 8e05349a
       "gpt-3.5-turbo",
     );
 
@@ -204,21 +196,13 @@
 
     // Verify vendor
     assert.strictEqual(
-<<<<<<< HEAD
-      generateTextSpan.attributes[SpanAttributes.ATTR_GEN_AI_SYSTEM],
-=======
       generateTextSpan.attributes[ATTR_GEN_AI_SYSTEM],
->>>>>>> 8e05349a
       "Google",
     );
 
     // Verify model information
     assert.strictEqual(
-<<<<<<< HEAD
-      generateTextSpan.attributes[SpanAttributes.ATTR_GEN_AI_REQUEST_MODEL],
-=======
       generateTextSpan.attributes[ATTR_GEN_AI_REQUEST_MODEL],
->>>>>>> 8e05349a
       "gemini-1.5-flash",
     );
 
@@ -268,15 +252,9 @@
     assert.ok(aiSdkSpan);
 
     // Verify LLM_INPUT_MESSAGES attribute exists and is valid JSON
-<<<<<<< HEAD
-    assert.ok(aiSdkSpan.attributes[SpanAttributes.ATTR_GEN_AI_INPUT_MESSAGES]);
-    const inputMessages = JSON.parse(
-      aiSdkSpan.attributes[SpanAttributes.ATTR_GEN_AI_INPUT_MESSAGES] as string,
-=======
     assert.ok(aiSdkSpan.attributes[ATTR_GEN_AI_INPUT_MESSAGES]);
     const inputMessages = JSON.parse(
       aiSdkSpan.attributes[ATTR_GEN_AI_INPUT_MESSAGES] as string,
->>>>>>> 8e05349a
     );
     assert.ok(Array.isArray(inputMessages));
     assert.strictEqual(inputMessages.length, 1);
@@ -291,17 +269,9 @@
     );
 
     // Verify LLM_OUTPUT_MESSAGES attribute exists and is valid JSON
-<<<<<<< HEAD
-    assert.ok(aiSdkSpan.attributes[SpanAttributes.ATTR_GEN_AI_OUTPUT_MESSAGES]);
-    const outputMessages = JSON.parse(
-      aiSdkSpan.attributes[
-        SpanAttributes.ATTR_GEN_AI_OUTPUT_MESSAGES
-      ] as string,
-=======
     assert.ok(aiSdkSpan.attributes[ATTR_GEN_AI_OUTPUT_MESSAGES]);
     const outputMessages = JSON.parse(
       aiSdkSpan.attributes[ATTR_GEN_AI_OUTPUT_MESSAGES] as string,
->>>>>>> 8e05349a
     );
     assert.ok(Array.isArray(outputMessages));
     assert.strictEqual(outputMessages.length, 1);
@@ -359,23 +329,13 @@
     );
 
     assert.strictEqual(
-<<<<<<< HEAD
-      generateTextSpan.attributes[SpanAttributes.ATTR_GEN_AI_SYSTEM],
-=======
       generateTextSpan.attributes[ATTR_GEN_AI_SYSTEM],
->>>>>>> 8e05349a
       "Anthropic",
     );
 
     assert.ok(
       (
-<<<<<<< HEAD
-        generateTextSpan.attributes[
-          SpanAttributes.ATTR_GEN_AI_REQUEST_MODEL
-        ] as string
-=======
         generateTextSpan.attributes[ATTR_GEN_AI_REQUEST_MODEL] as string
->>>>>>> 8e05349a
       ).includes("claude"),
     );
 
@@ -442,20 +402,12 @@
     );
 
     assert.strictEqual(
-<<<<<<< HEAD
-      generateTextSpan.attributes[SpanAttributes.ATTR_GEN_AI_SYSTEM],
-=======
       generateTextSpan.attributes[ATTR_GEN_AI_SYSTEM],
->>>>>>> 8e05349a
       "OpenAI",
     );
 
     assert.strictEqual(
-<<<<<<< HEAD
-      generateTextSpan.attributes[SpanAttributes.ATTR_GEN_AI_REQUEST_MODEL],
-=======
       generateTextSpan.attributes[ATTR_GEN_AI_REQUEST_MODEL],
->>>>>>> 8e05349a
       "gpt-4o-mini",
     );
 
